﻿// Licensed to the .NET Foundation under one or more agreements.
// The .NET Foundation licenses this file to you under the MIT license.
// See the LICENSE file in the project root for more information.

using System.Collections;
using System.Collections.Generic;
using System.Diagnostics;
using System.Runtime.CompilerServices;
using System.Text.Json.Serialization.Converters;

namespace System.Text.Json
{
    [DebuggerDisplay("ClassType.{JsonClassInfo.ClassType}, {JsonClassInfo.Type.Name}")]
    internal struct ReadStackFrame
    {
        // The object (POCO or IEnumerable) that is being populated
        public object ReturnValue;
        public JsonClassInfo JsonClassInfo;

        // Support Dictionary keys.
        public string KeyName;

        // Support JSON Path on exceptions.
        public byte[] JsonPropertyName;

        // Current property values.
        public JsonPropertyInfo JsonPropertyInfo;

        // Support System.Array and other types that don't implement IList.
        public IList TempEnumerableValues;

        // Has an array or dictionary property been initialized.
        public bool CollectionPropertyInitialized;

        // Support IDictionary constructible types, i.e. types that we
        // support by passing and IDictionary to their constructors:
        // immutable dictionaries, Hashtable, SortedList
        public IDictionary TempDictionaryValues;

        // Support Immutable dictionary types.
        public IDictionary TempDictionaryValues;

        // For performance, we order the properties by the first deserialize and PropertyIndex helps find the right slot quicker.
        public int PropertyIndex;
        public List<PropertyRef> PropertyRefCache;

        // The current JSON data for a property does not match a given POCO, so ignore the property (recursively).
        public bool Drain;

<<<<<<< HEAD
        public bool IsImmutableDictionary => JsonClassInfo.ClassType == ClassType.ImmutableDictionary;
=======
        public bool IsCollectionForClass => IsEnumerable || IsDictionary || IsIDictionaryConstructible;
        public bool IsCollectionForProperty => IsEnumerableProperty || IsDictionaryProperty || IsIDictionaryConstructibleProperty;

        public bool IsIDictionaryConstructible => JsonClassInfo.ClassType == ClassType.IDictionaryConstructible;
>>>>>>> 8e5cacf4
        public bool IsDictionary => JsonClassInfo.ClassType == ClassType.Dictionary;

        public bool IsDictionaryProperty => JsonPropertyInfo != null &&
            !JsonPropertyInfo.IsPropertyPolicy &&
            JsonPropertyInfo.ClassType == ClassType.Dictionary;
<<<<<<< HEAD
        public bool IsImmutableDictionaryProperty => JsonPropertyInfo != null &&
            !JsonPropertyInfo.IsPropertyPolicy && (JsonPropertyInfo.ClassType == ClassType.ImmutableDictionary);
=======
        public bool IsIDictionaryConstructibleProperty => JsonPropertyInfo != null &&
            !JsonPropertyInfo.IsPropertyPolicy && (JsonPropertyInfo.ClassType == ClassType.IDictionaryConstructible);
>>>>>>> 8e5cacf4

        public bool IsEnumerable => JsonClassInfo.ClassType == ClassType.Enumerable;

        public bool IsEnumerableProperty =>
            JsonPropertyInfo != null &&
            !JsonPropertyInfo.IsPropertyPolicy &&
            JsonPropertyInfo.ClassType == ClassType.Enumerable;

<<<<<<< HEAD
        public bool IsProcessingEnumerableOrDictionary => IsProcessingEnumerable || IsProcessingDictionary || IsProcessingImmutableDictionary;
        public bool IsProcessingDictionary => IsDictionary || IsDictionaryProperty;
        public bool IsProcessingImmutableDictionary => IsImmutableDictionary || IsImmutableDictionaryProperty;
=======
        public bool IsProcessingEnumerableOrDictionary => IsProcessingEnumerable || IsProcessingDictionary || IsProcessingIDictionaryConstructible;
        public bool IsProcessingDictionary => IsDictionary || IsDictionaryProperty;
        public bool IsProcessingIDictionaryConstructible => IsIDictionaryConstructible || IsIDictionaryConstructibleProperty;
>>>>>>> 8e5cacf4
        public bool IsProcessingEnumerable => IsEnumerable || IsEnumerableProperty;

        [MethodImpl(MethodImplOptions.AggressiveInlining)]
        public bool IsProcessingValue(JsonTokenType tokenType)
        {
            if (SkipProperty)
            {
                return false;
            }

            // Handle array case.
            if (CollectionPropertyInitialized)
            {
                ClassType elementType;

                if (IsCollectionForClass)
                {
                    // A custom converter for a class (to handle JSON array).
                    elementType = JsonClassInfo.ElementClassInfo.ClassType;
                    return (elementType == ClassType.Value || elementType == ClassType.Unknown);
                }

                Debug.Assert(IsCollectionForProperty);

                if (tokenType == JsonTokenType.StartObject)
                {
                    elementType = JsonPropertyInfo.ElementClassInfo.ClassType;
                    return (elementType == ClassType.Value || elementType == ClassType.Unknown);
                }
                else
                {
                    // A custom converter for an array element is handled by IsProcessingValueOnStartObject.
                    return false;
                }
            }

<<<<<<< HEAD
                // We've got a property info. If we're a Value or polymorphic Value
                // (ClassType.Unknown), return true.
                ClassType type = JsonPropertyInfo.ClassType;
                return type == ClassType.Value || type == ClassType.Unknown ||
                    KeyName != null  && (
                    (IsDictionary && JsonClassInfo.ElementClassInfo.ClassType == ClassType.Unknown) ||
                    (IsDictionaryProperty && JsonPropertyInfo.ElementClassInfo.ClassType == ClassType.Unknown) ||
                    (IsImmutableDictionary && JsonClassInfo.ElementClassInfo.ClassType == ClassType.Unknown) ||
                    (IsImmutableDictionaryProperty && JsonPropertyInfo.ElementClassInfo.ClassType == ClassType.Unknown)
                    );
=======
            // Handle object case.
            ClassType type;
            if (JsonPropertyInfo == null)
            {
                type = JsonClassInfo.ClassType;
>>>>>>> 8e5cacf4
            }
            else
            {
                type = JsonPropertyInfo.ClassType;
            }

            return type == ClassType.Value || type == ClassType.Unknown;
        }

        public void Initialize(Type type, JsonSerializerOptions options)
        {
            JsonClassInfo = options.GetOrAddClass(type);
            InitializeJsonPropertyInfo();
        }

        public void InitializeJsonPropertyInfo()
        {
            if (JsonClassInfo.ClassType == ClassType.Value ||
                JsonClassInfo.ClassType == ClassType.Enumerable ||
                JsonClassInfo.ClassType == ClassType.Dictionary ||
<<<<<<< HEAD
                JsonClassInfo.ClassType == ClassType.ImmutableDictionary)
=======
                JsonClassInfo.ClassType == ClassType.IDictionaryConstructible)
>>>>>>> 8e5cacf4
            {
                JsonPropertyInfo = JsonClassInfo.PolicyProperty;
            }
        }

        public void Reset()
        {
            Drain = false;
            JsonClassInfo = null;
            KeyName = null;
            PropertyRefCache = null;
            ReturnValue = null;
            EndObject();
        }

        public void ResetProperty()
        {
            CollectionPropertyInitialized = false;
            JsonPropertyInfo = null;
            TempEnumerableValues = null;
            TempDictionaryValues = null;
            JsonPropertyName = null;
            KeyName = null;
        }

        public void EndObject()
        {
            PropertyIndex = 0;
            ResetProperty();
        }

        public static object CreateEnumerableValue(ref Utf8JsonReader reader, ref ReadStack state, JsonSerializerOptions options)
        {
            JsonPropertyInfo jsonPropertyInfo = state.Current.JsonPropertyInfo;

            // If the property has an EnumerableConverter, then we use tempEnumerableValues.
            if (jsonPropertyInfo.EnumerableConverter != null)
            {
                IList converterList;
                if (jsonPropertyInfo.ElementClassInfo.ClassType == ClassType.Value)
                {
                    converterList = jsonPropertyInfo.ElementClassInfo.PolicyProperty.CreateConverterList();
                }
                else
                {
                    converterList = new List<object>();
                }

                state.Current.TempEnumerableValues = converterList;

                return null;
            }

            Type propertyType = state.Current.JsonPropertyInfo.RuntimePropertyType;
            if (typeof(IList).IsAssignableFrom(propertyType))
            {
                // If IList, add the members as we create them.
                JsonClassInfo collectionClassInfo = state.Current.JsonPropertyInfo.RuntimeClassInfo;
                IList collection = (IList)collectionClassInfo.CreateObject();
                return collection;
            }
            else
            {
                ThrowHelper.ThrowJsonException_DeserializeUnableToConvertValue(propertyType, reader, state.JsonPath);
                return null;
            }
        }

        public Type GetElementType()
        {
<<<<<<< HEAD
            if (IsEnumerableProperty || IsDictionaryProperty || IsImmutableDictionaryProperty)
=======
            if (IsCollectionForProperty)
>>>>>>> 8e5cacf4
            {
                return JsonPropertyInfo.ElementClassInfo.Type;
            }

<<<<<<< HEAD
            if (IsEnumerable || IsDictionary || IsImmutableDictionary)
=======
            if (IsCollectionForClass)
>>>>>>> 8e5cacf4
            {
                return JsonClassInfo.ElementClassInfo.Type;
            }

            return JsonPropertyInfo.RuntimePropertyType;
        }

        public static IEnumerable GetEnumerableValue(in ReadStackFrame current)
        {
            if (current.IsEnumerable)
            {
                if (current.ReturnValue != null)
                {
                    return (IEnumerable)current.ReturnValue;
                }
            }

            // IEnumerable properties are finished (values added inline) unless they are using tempEnumerableValues.
            return current.TempEnumerableValues;
        }

        public void SetReturnValue(object value)
        {
            Debug.Assert(ReturnValue == null);
            ReturnValue = value;
        }

        public bool SkipProperty => Drain ||
            ReferenceEquals(JsonPropertyInfo, JsonPropertyInfo.s_missingProperty) ||
            (JsonPropertyInfo?.IsPropertyPolicy == false && JsonPropertyInfo?.ShouldDeserialize == false);
    }
}<|MERGE_RESOLUTION|>--- conflicted
+++ resolved
@@ -6,7 +6,6 @@
 using System.Collections.Generic;
 using System.Diagnostics;
 using System.Runtime.CompilerServices;
-using System.Text.Json.Serialization.Converters;
 
 namespace System.Text.Json
 {
@@ -37,9 +36,6 @@
         // immutable dictionaries, Hashtable, SortedList
         public IDictionary TempDictionaryValues;
 
-        // Support Immutable dictionary types.
-        public IDictionary TempDictionaryValues;
-
         // For performance, we order the properties by the first deserialize and PropertyIndex helps find the right slot quicker.
         public int PropertyIndex;
         public List<PropertyRef> PropertyRefCache;
@@ -47,26 +43,17 @@
         // The current JSON data for a property does not match a given POCO, so ignore the property (recursively).
         public bool Drain;
 
-<<<<<<< HEAD
-        public bool IsImmutableDictionary => JsonClassInfo.ClassType == ClassType.ImmutableDictionary;
-=======
         public bool IsCollectionForClass => IsEnumerable || IsDictionary || IsIDictionaryConstructible;
         public bool IsCollectionForProperty => IsEnumerableProperty || IsDictionaryProperty || IsIDictionaryConstructibleProperty;
 
         public bool IsIDictionaryConstructible => JsonClassInfo.ClassType == ClassType.IDictionaryConstructible;
->>>>>>> 8e5cacf4
         public bool IsDictionary => JsonClassInfo.ClassType == ClassType.Dictionary;
 
         public bool IsDictionaryProperty => JsonPropertyInfo != null &&
             !JsonPropertyInfo.IsPropertyPolicy &&
             JsonPropertyInfo.ClassType == ClassType.Dictionary;
-<<<<<<< HEAD
-        public bool IsImmutableDictionaryProperty => JsonPropertyInfo != null &&
-            !JsonPropertyInfo.IsPropertyPolicy && (JsonPropertyInfo.ClassType == ClassType.ImmutableDictionary);
-=======
         public bool IsIDictionaryConstructibleProperty => JsonPropertyInfo != null &&
             !JsonPropertyInfo.IsPropertyPolicy && (JsonPropertyInfo.ClassType == ClassType.IDictionaryConstructible);
->>>>>>> 8e5cacf4
 
         public bool IsEnumerable => JsonClassInfo.ClassType == ClassType.Enumerable;
 
@@ -75,15 +62,9 @@
             !JsonPropertyInfo.IsPropertyPolicy &&
             JsonPropertyInfo.ClassType == ClassType.Enumerable;
 
-<<<<<<< HEAD
-        public bool IsProcessingEnumerableOrDictionary => IsProcessingEnumerable || IsProcessingDictionary || IsProcessingImmutableDictionary;
-        public bool IsProcessingDictionary => IsDictionary || IsDictionaryProperty;
-        public bool IsProcessingImmutableDictionary => IsImmutableDictionary || IsImmutableDictionaryProperty;
-=======
         public bool IsProcessingEnumerableOrDictionary => IsProcessingEnumerable || IsProcessingDictionary || IsProcessingIDictionaryConstructible;
         public bool IsProcessingDictionary => IsDictionary || IsDictionaryProperty;
         public bool IsProcessingIDictionaryConstructible => IsIDictionaryConstructible || IsIDictionaryConstructibleProperty;
->>>>>>> 8e5cacf4
         public bool IsProcessingEnumerable => IsEnumerable || IsEnumerableProperty;
 
         [MethodImpl(MethodImplOptions.AggressiveInlining)]
@@ -120,24 +101,11 @@
                 }
             }
 
-<<<<<<< HEAD
-                // We've got a property info. If we're a Value or polymorphic Value
-                // (ClassType.Unknown), return true.
-                ClassType type = JsonPropertyInfo.ClassType;
-                return type == ClassType.Value || type == ClassType.Unknown ||
-                    KeyName != null  && (
-                    (IsDictionary && JsonClassInfo.ElementClassInfo.ClassType == ClassType.Unknown) ||
-                    (IsDictionaryProperty && JsonPropertyInfo.ElementClassInfo.ClassType == ClassType.Unknown) ||
-                    (IsImmutableDictionary && JsonClassInfo.ElementClassInfo.ClassType == ClassType.Unknown) ||
-                    (IsImmutableDictionaryProperty && JsonPropertyInfo.ElementClassInfo.ClassType == ClassType.Unknown)
-                    );
-=======
             // Handle object case.
             ClassType type;
             if (JsonPropertyInfo == null)
             {
                 type = JsonClassInfo.ClassType;
->>>>>>> 8e5cacf4
             }
             else
             {
@@ -158,11 +126,7 @@
             if (JsonClassInfo.ClassType == ClassType.Value ||
                 JsonClassInfo.ClassType == ClassType.Enumerable ||
                 JsonClassInfo.ClassType == ClassType.Dictionary ||
-<<<<<<< HEAD
-                JsonClassInfo.ClassType == ClassType.ImmutableDictionary)
-=======
                 JsonClassInfo.ClassType == ClassType.IDictionaryConstructible)
->>>>>>> 8e5cacf4
             {
                 JsonPropertyInfo = JsonClassInfo.PolicyProperty;
             }
@@ -233,20 +197,12 @@
 
         public Type GetElementType()
         {
-<<<<<<< HEAD
-            if (IsEnumerableProperty || IsDictionaryProperty || IsImmutableDictionaryProperty)
-=======
             if (IsCollectionForProperty)
->>>>>>> 8e5cacf4
             {
                 return JsonPropertyInfo.ElementClassInfo.Type;
             }
 
-<<<<<<< HEAD
-            if (IsEnumerable || IsDictionary || IsImmutableDictionary)
-=======
             if (IsCollectionForClass)
->>>>>>> 8e5cacf4
             {
                 return JsonClassInfo.ElementClassInfo.Type;
             }
