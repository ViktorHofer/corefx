// Licensed to the .NET Foundation under one or more agreements.
// The .NET Foundation licenses this file to you under the MIT license.
// See the LICENSE file in the project root for more information.

using System.Collections;
using System.Collections.Generic;
using System.Collections.Immutable;
<<<<<<< HEAD
=======
using Newtonsoft.Json;
>>>>>>> 8e5cacf4
using Xunit;

namespace System.Text.Json.Serialization.Tests
{
    public static partial class DictionaryTests
    {
        [Fact]
        public static void DictionaryOfString()
        {
            const string JsonString = @"{""Hello"":""World"",""Hello2"":""World2""}";
            const string ReorderedJsonString = @"{""Hello2"":""World2"",""Hello"":""World""}";

            {
                IDictionary obj = JsonSerializer.Deserialize<IDictionary>(JsonString);
                Assert.Equal("World", ((JsonElement)obj["Hello"]).GetString());
                Assert.Equal("World2", ((JsonElement)obj["Hello2"]).GetString());

                string json = JsonSerializer.Serialize(obj);
                Assert.Equal(JsonString, json);

                json = JsonSerializer.Serialize<object>(obj);
                Assert.Equal(JsonString, json);
            }

            {
                Dictionary<string, string> obj = JsonSerializer.Deserialize<Dictionary<string, string>>(JsonString);
                Assert.Equal("World", obj["Hello"]);
                Assert.Equal("World2", obj["Hello2"]);

                string json = JsonSerializer.Serialize(obj);
                Assert.Equal(JsonString, json);

                json = JsonSerializer.Serialize<object>(obj);
                Assert.Equal(JsonString, json);
            }

            {
                SortedDictionary<string, string> obj = JsonSerializer.Deserialize<SortedDictionary<string, string>>(JsonString);
                Assert.Equal("World", obj["Hello"]);
                Assert.Equal("World2", obj["Hello2"]);

                string json = JsonSerializer.Serialize(obj);
                Assert.Equal(JsonString, json);

                json = JsonSerializer.Serialize<object>(obj);
                Assert.Equal(JsonString, json);
            }

            {
                IDictionary<string, string> obj = JsonSerializer.Deserialize<IDictionary<string, string>>(JsonString);
                Assert.Equal("World", obj["Hello"]);
                Assert.Equal("World2", obj["Hello2"]);

                string json = JsonSerializer.Serialize(obj);
                Assert.Equal(JsonString, json);

                json = JsonSerializer.Serialize<object>(obj);
                Assert.Equal(JsonString, json);
            }

            {
                IReadOnlyDictionary<string, string> obj = JsonSerializer.Deserialize<IReadOnlyDictionary<string, string>>(JsonString);
                Assert.Equal("World", obj["Hello"]);
                Assert.Equal("World2", obj["Hello2"]);

                string json = JsonSerializer.Serialize(obj);
                Assert.Equal(JsonString, json);

                json = JsonSerializer.Serialize<object>(obj);
                Assert.Equal(JsonString, json);
            }

            {
                ImmutableDictionary<string, string> obj = JsonSerializer.Deserialize<ImmutableDictionary<string, string>>(JsonString);
                Assert.Equal("World", obj["Hello"]);
                Assert.Equal("World2", obj["Hello2"]);

                string json = JsonSerializer.Serialize(obj);
                Assert.True(JsonString == json || ReorderedJsonString == json);

                json = JsonSerializer.Serialize<object>(obj);
                Assert.True(JsonString == json || ReorderedJsonString == json);
            }

            {
                IImmutableDictionary<string, string> obj = JsonSerializer.Deserialize<IImmutableDictionary<string, string>>(JsonString);
                Assert.Equal("World", obj["Hello"]);
                Assert.Equal("World2", obj["Hello2"]);

                string json = JsonSerializer.Serialize(obj);
                Assert.True(JsonString == json || ReorderedJsonString == json);

                json = JsonSerializer.Serialize<object>(obj);
                Assert.True(JsonString == json || ReorderedJsonString == json);
            }

            {
                ImmutableSortedDictionary<string, string> obj = JsonSerializer.Deserialize<ImmutableSortedDictionary<string, string>>(JsonString);
                Assert.Equal("World", obj["Hello"]);
                Assert.Equal("World2", obj["Hello2"]);

                string json = JsonSerializer.Serialize(obj);
                Assert.True(JsonString == json);

                json = JsonSerializer.Serialize<object>(obj);
                Assert.True(JsonString == json);
            }

            {
                Hashtable obj = JsonSerializer.Deserialize<Hashtable>(JsonString);
                Assert.Equal("World", ((JsonElement)obj["Hello"]).GetString());
                Assert.Equal("World2", ((JsonElement)obj["Hello2"]).GetString());

                string json = JsonSerializer.Serialize(obj);
                Assert.True(JsonString == json || ReorderedJsonString == json);

                json = JsonSerializer.Serialize<object>(obj);
                Assert.True(JsonString == json || ReorderedJsonString == json);
            }

            {
                SortedList obj = JsonSerializer.Deserialize<SortedList>(JsonString);
                Assert.Equal("World", ((JsonElement)obj["Hello"]).GetString());
                Assert.Equal("World2", ((JsonElement)obj["Hello2"]).GetString());

                string json = JsonSerializer.Serialize(obj);
                Assert.Equal(JsonString, json);

                json = JsonSerializer.Serialize<object>(obj);
                Assert.Equal(JsonString, json);
            }

            {
                ImmutableDictionary<string, string> obj = JsonSerializer.Parse<ImmutableDictionary<string, string>>(JsonString);
                Assert.Equal("World", obj["Hello"]);
                Assert.Equal("World2", obj["Hello2"]);

                string json = JsonSerializer.ToString(obj);
                Assert.True(JsonString == json || ReorderedJsonString == json);

                json = JsonSerializer.ToString<object>(obj);
                Assert.True(JsonString == json || ReorderedJsonString == json);
            }

            {
                IImmutableDictionary<string, string> obj = JsonSerializer.Parse<IImmutableDictionary<string, string>>(JsonString);
                Assert.Equal("World", obj["Hello"]);
                Assert.Equal("World2", obj["Hello2"]);

                string json = JsonSerializer.ToString(obj);
                Assert.True(JsonString == json || ReorderedJsonString == json);

                json = JsonSerializer.ToString<object>(obj);
                Assert.True(JsonString == json || ReorderedJsonString == json);
            }

            {
                ImmutableSortedDictionary<string, string> obj = JsonSerializer.Parse<ImmutableSortedDictionary<string, string>>(JsonString);
                Assert.Equal("World", obj["Hello"]);
                Assert.Equal("World2", obj["Hello2"]);

                string json = JsonSerializer.ToString(obj);
                Assert.True(JsonString == json);

                json = JsonSerializer.ToString<object>(obj);
                Assert.True(JsonString == json);
            }
        }

        [Fact]
        public static void DictionaryOfObject()
        {
            {
                Dictionary<string, object> obj = JsonSerializer.Deserialize<Dictionary<string, object>>(@"{""Key1"":1}");
                Assert.Equal(1, obj.Count);
                JsonElement element = (JsonElement)obj["Key1"];
                Assert.Equal(JsonValueKind.Number, element.ValueKind);
                Assert.Equal(1, element.GetInt32());

                string json = JsonSerializer.Serialize(obj);
                Assert.Equal(@"{""Key1"":1}", json);
            }

            {
                IDictionary<string, object> obj = JsonSerializer.Deserialize<IDictionary<string, object>>(@"{""Key1"":1}");
                Assert.Equal(1, obj.Count);
                JsonElement element = (JsonElement)obj["Key1"];
                Assert.Equal(JsonValueKind.Number, element.ValueKind);
                Assert.Equal(1, element.GetInt32());

                string json = JsonSerializer.Serialize(obj);
                Assert.Equal(@"{""Key1"":1}", json);
            }
        }

        [Fact]
        public static void ImplementsIDictionaryOfObject()
        {
            var input = new StringToObjectIDictionaryWrapper(new Dictionary<string, object>
            {
                { "Name", "David" },
                { "Age", 32 }
            });

            string json = JsonSerializer.Serialize(input, typeof(IDictionary<string, object>));
            Assert.Equal(@"{""Name"":""David"",""Age"":32}", json);

            IDictionary<string, object> obj = JsonSerializer.Deserialize<IDictionary<string, object>>(json);
            Assert.Equal(2, obj.Count);
            Assert.Equal("David", ((JsonElement)obj["Name"]).GetString());
            Assert.Equal(32, ((JsonElement)obj["Age"]).GetInt32());
        }

        [Fact]
        public static void ImplementsIDictionaryOfString()
        {
            var input = new StringToStringIDictionaryWrapper(new Dictionary<string, string>
            {
                { "Name", "David" },
                { "Job", "Software Architect" }
            });

            string json = JsonSerializer.Serialize(input, typeof(IDictionary<string, string>));
            Assert.Equal(@"{""Name"":""David"",""Job"":""Software Architect""}", json);

            IDictionary<string, string> obj = JsonSerializer.Deserialize<IDictionary<string, string>>(json);
            Assert.Equal(2, obj.Count);
            Assert.Equal("David", obj["Name"]);
            Assert.Equal("Software Architect", obj["Job"]);
        }

        [Theory]
        [InlineData(typeof(ImmutableDictionary<string, string>), "\"headers\"")]
        [InlineData(typeof(Dictionary<string, string>), "\"headers\"")]
        [InlineData(typeof(PocoDictionary), "\"headers\"")]
        public static void InvalidJsonForValueShouldFail(Type type, string json)
        {
            Assert.Throws<JsonException>(() => JsonSerializer.Deserialize(json, type));
        }

        [Theory]
        [InlineData(typeof(int[]), @"""test""")]
        [InlineData(typeof(int[]), @"1")]
        [InlineData(typeof(int[]), @"false")]
        [InlineData(typeof(int[]), @"{}")]
        [InlineData(typeof(int[]), @"[""test""")]
        [InlineData(typeof(int[]), @"[true]")]
        [InlineData(typeof(int[]), @"[{}]")]
        [InlineData(typeof(int[]), @"[[]]")]
        [InlineData(typeof(Dictionary<string, int[]>), @"{""test"": {}}")]
        [InlineData(typeof(Dictionary<string, int[]>), @"{""test"": ""test""}")]
        [InlineData(typeof(Dictionary<string, int[]>), @"{""test"": 1}")]
        [InlineData(typeof(Dictionary<string, int[]>), @"{""test"": true}")]
        [InlineData(typeof(Dictionary<string, int[]>), @"{""test"": [""test""]}")]
        [InlineData(typeof(Dictionary<string, int[]>), @"{""test"": [[]]}")]
        [InlineData(typeof(Dictionary<string, int[]>), @"{""test"": [{}]}")]
        public static void InvalidJsonForArrayShouldFail(Type type, string json)
        {
            Assert.Throws<JsonException>(() => JsonSerializer.Deserialize(json, type));
        }

        [Fact]
        public static void InvalidEmptyDictionaryInput()
        {
            Assert.Throws<JsonException>(() => JsonSerializer.Deserialize<string>("{}"));
        }

        [Fact]
        public static void PocoWithDictionaryObject()
        {
            PocoDictionary dict = JsonSerializer.Deserialize<PocoDictionary>("{\n\t\"key\" : {\"a\" : \"b\", \"c\" : \"d\"}}");
            Assert.Equal(dict.key["a"], "b");
            Assert.Equal(dict.key["c"], "d");
        }

        public class PocoDictionary
        {
            public Dictionary<string, string> key { get; set; }
        }

        [Fact]
        public static void DictionaryOfObject_37569()
        {
            // https://github.com/dotnet/corefx/issues/37569
            Dictionary<string, object> dictionary = new Dictionary<string, object>
            {
                ["key"] = new Poco { Id = 10 },
            };

            string json = JsonSerializer.Serialize(dictionary);
            Assert.Equal(@"{""key"":{""Id"":10}}", json);

            dictionary = JsonSerializer.Deserialize<Dictionary<string, object>>(json);
            Assert.Equal(1, dictionary.Count);
            JsonElement element = (JsonElement)dictionary["key"];
            Assert.Equal(@"{""Id"":10}", element.ToString());
        }

        public class Poco
        {
            public int Id { get; set; }
        }

        [Fact]
        public static void FirstGenericArgNotStringFail()
        {
<<<<<<< HEAD
            Assert.Throws<NotSupportedException>(() => JsonSerializer.Parse<Dictionary<int, int>>(@"{1:1}"));
            Assert.Throws<NotSupportedException>(() => JsonSerializer.Parse<ImmutableDictionary<int, int>>(@"{1:1}"));
=======
            Assert.Throws<NotSupportedException>(() => JsonSerializer.Deserialize<Dictionary<int, int>>(@"{1:1}"));
            Assert.Throws<NotSupportedException>(() => JsonSerializer.Deserialize<ImmutableDictionary<int, int>>(@"{1:1}"));
>>>>>>> 8e5cacf4
        }

        [Fact]
        public static void DictionaryOfList()
        {
            const string JsonString = @"{""Key1"":[1,2],""Key2"":[3,4]}";

            {
<<<<<<< HEAD
                IDictionary<string, List<int>> obj = JsonSerializer.Parse<IDictionary<string, List<int>>>(JsonString);

                Assert.Equal(2, obj.Count);
                Assert.Equal(2, obj["Key1"].Count);
                Assert.Equal(1, obj["Key1"][0]);
                Assert.Equal(2, obj["Key1"][1]);
                Assert.Equal(2, obj["Key2"].Count);
                Assert.Equal(3, obj["Key2"][0]);
                Assert.Equal(4, obj["Key2"][1]);

                string json = JsonSerializer.ToString(obj);
                Assert.Equal(JsonString, json);
            }

            {
                ImmutableDictionary<string, List<int>> obj = JsonSerializer.Parse<ImmutableDictionary<string, List<int>>>(JsonString);
=======
                IDictionary obj = JsonSerializer.Deserialize<IDictionary>(JsonString);

                Assert.Equal(2, obj.Count);

                int expectedNumber = 1;

                JsonElement element = (JsonElement)obj["Key1"];
                foreach (JsonElement value in element.EnumerateArray())
                {
                    Assert.Equal(expectedNumber++, value.GetInt32());
                }

                element = (JsonElement)obj["Key2"];
                foreach (JsonElement value in element.EnumerateArray())
                {
                    Assert.Equal(expectedNumber++, value.GetInt32());
                }

                string json = JsonSerializer.Serialize(obj);
                Assert.Equal(JsonString, json);
            }

            {
                IDictionary<string, List<int>> obj = JsonSerializer.Deserialize<IDictionary<string, List<int>>>(JsonString);

                Assert.Equal(2, obj.Count);
                Assert.Equal(2, obj["Key1"].Count);
                Assert.Equal(1, obj["Key1"][0]);
                Assert.Equal(2, obj["Key1"][1]);
                Assert.Equal(2, obj["Key2"].Count);
                Assert.Equal(3, obj["Key2"][0]);
                Assert.Equal(4, obj["Key2"][1]);

                string json = JsonSerializer.Serialize(obj);
                Assert.Equal(JsonString, json);
            }

            {
                ImmutableDictionary<string, List<int>> obj = JsonSerializer.Deserialize<ImmutableDictionary<string, List<int>>>(JsonString);
>>>>>>> 8e5cacf4

                Assert.Equal(2, obj.Count);
                Assert.Equal(2, obj["Key1"].Count);
                Assert.Equal(1, obj["Key1"][0]);
                Assert.Equal(2, obj["Key1"][1]);
                Assert.Equal(2, obj["Key2"].Count);
                Assert.Equal(3, obj["Key2"][0]);
                Assert.Equal(4, obj["Key2"][1]);

<<<<<<< HEAD
                string json = JsonSerializer.ToString(obj);
=======
                string json = JsonSerializer.Serialize(obj);
>>>>>>> 8e5cacf4
                const string ReorderedJsonString = @"{""Key2"":[3,4],""Key1"":[1,2]}";
                Assert.True(JsonString == json || ReorderedJsonString == json);
            }

            {
<<<<<<< HEAD
                IImmutableDictionary<string, List<int>> obj = JsonSerializer.Parse<IImmutableDictionary<string, List<int>>>(JsonString);
=======
                IImmutableDictionary<string, List<int>> obj = JsonSerializer.Deserialize<IImmutableDictionary<string, List<int>>>(JsonString);
>>>>>>> 8e5cacf4

                Assert.Equal(2, obj.Count);
                Assert.Equal(2, obj["Key1"].Count);
                Assert.Equal(1, obj["Key1"][0]);
                Assert.Equal(2, obj["Key1"][1]);
                Assert.Equal(2, obj["Key2"].Count);
                Assert.Equal(3, obj["Key2"][0]);
                Assert.Equal(4, obj["Key2"][1]);


<<<<<<< HEAD
                string json = JsonSerializer.ToString(obj);
=======
                string json = JsonSerializer.Serialize(obj);
>>>>>>> 8e5cacf4
                const string ReorderedJsonString = @"{""Key2"":[3,4],""Key1"":[1,2]}";
                Assert.True(JsonString == json || ReorderedJsonString == json);
            }
        }

        [Fact]
        public static void DictionaryOfArray()
        {
            const string JsonString = @"{""Key1"":[1,2],""Key2"":[3,4]}";
            Dictionary<string, int[]> obj = JsonSerializer.Deserialize<Dictionary<string, int[]>>(JsonString);

            Assert.Equal(2, obj.Count);
            Assert.Equal(2, obj["Key1"].Length);
            Assert.Equal(1, obj["Key1"][0]);
            Assert.Equal(2, obj["Key1"][1]);
            Assert.Equal(2, obj["Key2"].Length);
            Assert.Equal(3, obj["Key2"][0]);
            Assert.Equal(4, obj["Key2"][1]);

            string json = JsonSerializer.Serialize(obj);
            Assert.Equal(JsonString, json);
        }

        [Fact]
        public static void ListOfDictionary()
        {
            const string JsonString = @"[{""Key1"":1,""Key2"":2},{""Key1"":3,""Key2"":4}]";

            {
<<<<<<< HEAD
                List<Dictionary<string, int>> obj = JsonSerializer.Parse<List<Dictionary<string, int>>>(JsonString);

                Assert.Equal(2, obj.Count);
                Assert.Equal(2, obj[0].Count);
                Assert.Equal(1, obj[0]["Key1"]);
                Assert.Equal(2, obj[0]["Key2"]);
                Assert.Equal(2, obj[1].Count);
                Assert.Equal(3, obj[1]["Key1"]);
                Assert.Equal(4, obj[1]["Key2"]);

                string json = JsonSerializer.ToString(obj);
                Assert.Equal(JsonString, json);

                json = JsonSerializer.ToString<object>(obj);
                Assert.Equal(JsonString, json);
            }
            {
                List<ImmutableSortedDictionary<string, int>> obj = JsonSerializer.Parse<List<ImmutableSortedDictionary<string, int>>>(JsonString);
=======
                List<Dictionary<string, int>> obj = JsonSerializer.Deserialize<List<Dictionary<string, int>>>(JsonString);

                Assert.Equal(2, obj.Count);
                Assert.Equal(2, obj[0].Count);
                Assert.Equal(1, obj[0]["Key1"]);
                Assert.Equal(2, obj[0]["Key2"]);
                Assert.Equal(2, obj[1].Count);
                Assert.Equal(3, obj[1]["Key1"]);
                Assert.Equal(4, obj[1]["Key2"]);

                string json = JsonSerializer.Serialize(obj);
                Assert.Equal(JsonString, json);

                json = JsonSerializer.Serialize<object>(obj);
                Assert.Equal(JsonString, json);
            }
            {
                List<ImmutableSortedDictionary<string, int>> obj = JsonSerializer.Deserialize<List<ImmutableSortedDictionary<string, int>>>(JsonString);
>>>>>>> 8e5cacf4

                Assert.Equal(2, obj.Count);
                Assert.Equal(2, obj[0].Count);
                Assert.Equal(1, obj[0]["Key1"]);
                Assert.Equal(2, obj[0]["Key2"]);
                Assert.Equal(2, obj[1].Count);
                Assert.Equal(3, obj[1]["Key1"]);
                Assert.Equal(4, obj[1]["Key2"]);

<<<<<<< HEAD
                string json = JsonSerializer.ToString(obj);
                Assert.Equal(JsonString, json);

                json = JsonSerializer.ToString<object>(obj);
=======
                string json = JsonSerializer.Serialize(obj);
                Assert.Equal(JsonString, json);

                json = JsonSerializer.Serialize<object>(obj);
>>>>>>> 8e5cacf4
                Assert.Equal(JsonString, json);
            }
        }

        [Fact]
        public static void ArrayOfDictionary()
        {
            const string JsonString = @"[{""Key1"":1,""Key2"":2},{""Key1"":3,""Key2"":4}]";

            {
<<<<<<< HEAD
                Dictionary<string, int>[] obj = JsonSerializer.Parse<Dictionary<string, int>[]>(JsonString);

                Assert.Equal(2, obj.Length);
                Assert.Equal(2, obj[0].Count);
                Assert.Equal(1, obj[0]["Key1"]);
                Assert.Equal(2, obj[0]["Key2"]);
                Assert.Equal(2, obj[1].Count);
                Assert.Equal(3, obj[1]["Key1"]);
                Assert.Equal(4, obj[1]["Key2"]);

                string json = JsonSerializer.ToString(obj);
                Assert.Equal(JsonString, json);

                json = JsonSerializer.ToString<object>(obj);
=======
                Dictionary<string, int>[] obj = JsonSerializer.Deserialize<Dictionary<string, int>[]>(JsonString);

                Assert.Equal(2, obj.Length);
                Assert.Equal(2, obj[0].Count);
                Assert.Equal(1, obj[0]["Key1"]);
                Assert.Equal(2, obj[0]["Key2"]);
                Assert.Equal(2, obj[1].Count);
                Assert.Equal(3, obj[1]["Key1"]);
                Assert.Equal(4, obj[1]["Key2"]);

                string json = JsonSerializer.Serialize(obj);
                Assert.Equal(JsonString, json);

                json = JsonSerializer.Serialize<object>(obj);
>>>>>>> 8e5cacf4
                Assert.Equal(JsonString, json);
            }

            {
<<<<<<< HEAD
                ImmutableSortedDictionary<string, int>[] obj = JsonSerializer.Parse<ImmutableSortedDictionary<string, int>[]>(JsonString);
=======
                ImmutableSortedDictionary<string, int>[] obj = JsonSerializer.Deserialize<ImmutableSortedDictionary<string, int>[]>(JsonString);
>>>>>>> 8e5cacf4

                Assert.Equal(2, obj.Length);
                Assert.Equal(2, obj[0].Count);
                Assert.Equal(1, obj[0]["Key1"]);
                Assert.Equal(2, obj[0]["Key2"]);
                Assert.Equal(2, obj[1].Count);
                Assert.Equal(3, obj[1]["Key1"]);
                Assert.Equal(4, obj[1]["Key2"]);

<<<<<<< HEAD
                string json = JsonSerializer.ToString(obj);
                Assert.Equal(JsonString, json);

                json = JsonSerializer.ToString<object>(obj);
=======
                string json = JsonSerializer.Serialize(obj);
                Assert.Equal(JsonString, json);

                json = JsonSerializer.Serialize<object>(obj);
>>>>>>> 8e5cacf4
                Assert.Equal(JsonString, json);
            }
        }

        [Fact]
        public static void DictionaryOfDictionary()
        {
            const string JsonString = @"{""Key1"":{""Key1a"":1,""Key1b"":2},""Key2"":{""Key2a"":3,""Key2b"":4}}";

            {
<<<<<<< HEAD
                Dictionary<string, Dictionary<string, int>> obj = JsonSerializer.Parse<Dictionary<string, Dictionary<string, int>>>(JsonString);
=======
                Dictionary<string, Dictionary<string, int>> obj = JsonSerializer.Deserialize<Dictionary<string, Dictionary<string, int>>>(JsonString);
>>>>>>> 8e5cacf4

                Assert.Equal(2, obj.Count);
                Assert.Equal(2, obj["Key1"].Count);
                Assert.Equal(1, obj["Key1"]["Key1a"]);
                Assert.Equal(2, obj["Key1"]["Key1b"]);
                Assert.Equal(2, obj["Key2"].Count);
                Assert.Equal(3, obj["Key2"]["Key2a"]);
                Assert.Equal(4, obj["Key2"]["Key2b"]);
<<<<<<< HEAD

                string json = JsonSerializer.ToString(obj);
                Assert.Equal(JsonString, json);

                json = JsonSerializer.ToString<object>(obj);
=======

                string json = JsonSerializer.Serialize(obj);
                Assert.Equal(JsonString, json);

                json = JsonSerializer.Serialize<object>(obj);
>>>>>>> 8e5cacf4
                Assert.Equal(JsonString, json);
            }

            {
<<<<<<< HEAD
                ImmutableSortedDictionary<string, ImmutableSortedDictionary<string, int>> obj = JsonSerializer.Parse<ImmutableSortedDictionary<string, ImmutableSortedDictionary<string, int>>>(JsonString);
=======
                ImmutableSortedDictionary<string, ImmutableSortedDictionary<string, int>> obj = JsonSerializer.Deserialize<ImmutableSortedDictionary<string, ImmutableSortedDictionary<string, int>>>(JsonString);
>>>>>>> 8e5cacf4

                Assert.Equal(2, obj.Count);
                Assert.Equal(2, obj["Key1"].Count);
                Assert.Equal(1, obj["Key1"]["Key1a"]);
                Assert.Equal(2, obj["Key1"]["Key1b"]);
                Assert.Equal(2, obj["Key2"].Count);
                Assert.Equal(3, obj["Key2"]["Key2a"]);
                Assert.Equal(4, obj["Key2"]["Key2b"]);

<<<<<<< HEAD
                string json = JsonSerializer.ToString(obj);
                Assert.Equal(JsonString, json);

                json = JsonSerializer.ToString<object>(obj);
=======
                string json = JsonSerializer.Serialize(obj);
                Assert.Equal(JsonString, json);

                json = JsonSerializer.Serialize<object>(obj);
>>>>>>> 8e5cacf4
                Assert.Equal(JsonString, json);
            }
        }

        [Fact]
        public static void DictionaryOfDictionaryOfDictionary()
        {
            const string JsonString = @"{""Key1"":{""Key1"":{""Key1"":1,""Key2"":2},""Key2"":{""Key1"":3,""Key2"":4}},""Key2"":{""Key1"":{""Key1"":5,""Key2"":6},""Key2"":{""Key1"":7,""Key2"":8}}}";
            Dictionary<string, Dictionary<string, Dictionary<string, int>>> obj = JsonSerializer.Deserialize<Dictionary<string, Dictionary<string, Dictionary<string, int>>>>(JsonString);

            Assert.Equal(2, obj.Count);
            Assert.Equal(2, obj["Key1"].Count);
            Assert.Equal(2, obj["Key1"]["Key1"].Count);
            Assert.Equal(2, obj["Key1"]["Key2"].Count);

            Assert.Equal(1, obj["Key1"]["Key1"]["Key1"]);
            Assert.Equal(2, obj["Key1"]["Key1"]["Key2"]);
            Assert.Equal(3, obj["Key1"]["Key2"]["Key1"]);
            Assert.Equal(4, obj["Key1"]["Key2"]["Key2"]);

            Assert.Equal(2, obj["Key2"].Count);
            Assert.Equal(2, obj["Key2"]["Key1"].Count);
            Assert.Equal(2, obj["Key2"]["Key2"].Count);

            Assert.Equal(5, obj["Key2"]["Key1"]["Key1"]);
            Assert.Equal(6, obj["Key2"]["Key1"]["Key2"]);
            Assert.Equal(7, obj["Key2"]["Key2"]["Key1"]);
            Assert.Equal(8, obj["Key2"]["Key2"]["Key2"]);

            string json = JsonSerializer.Serialize(obj);
            Assert.Equal(JsonString, json);

            // Verify that typeof(object) doesn't interfere.
            json = JsonSerializer.Serialize<object>(obj);
            Assert.Equal(JsonString, json);
        }

        [Fact]
        public static void DictionaryOfArrayOfDictionary()
        {
            const string JsonString = @"{""Key1"":[{""Key1"":1,""Key2"":2},{""Key1"":3,""Key2"":4}],""Key2"":[{""Key1"":5,""Key2"":6},{""Key1"":7,""Key2"":8}]}";
            Dictionary<string, Dictionary<string, int>[]> obj = JsonSerializer.Deserialize<Dictionary<string, Dictionary<string, int>[]>>(JsonString);

            Assert.Equal(2, obj.Count);
            Assert.Equal(2, obj["Key1"].Length);
            Assert.Equal(2, obj["Key1"][0].Count);
            Assert.Equal(2, obj["Key1"][1].Count);

            Assert.Equal(1, obj["Key1"][0]["Key1"]);
            Assert.Equal(2, obj["Key1"][0]["Key2"]);
            Assert.Equal(3, obj["Key1"][1]["Key1"]);
            Assert.Equal(4, obj["Key1"][1]["Key2"]);

            Assert.Equal(2, obj["Key2"].Length);
            Assert.Equal(2, obj["Key2"][0].Count);
            Assert.Equal(2, obj["Key2"][1].Count);

            Assert.Equal(5, obj["Key2"][0]["Key1"]);
            Assert.Equal(6, obj["Key2"][0]["Key2"]);
            Assert.Equal(7, obj["Key2"][1]["Key1"]);
            Assert.Equal(8, obj["Key2"][1]["Key2"]);

            string json = JsonSerializer.Serialize(obj);
            Assert.Equal(JsonString, json);

            // Verify that typeof(object) doesn't interfere.
            json = JsonSerializer.Serialize<object>(obj);
            Assert.Equal(JsonString, json);
        }

        [Fact]
        public static void DictionaryOfClasses()
        {
            {
<<<<<<< HEAD
                Dictionary<string, SimpleTestClass> obj;

                {
                    string json = @"{""Key1"":" + SimpleTestClass.s_json + @",""Key2"":" + SimpleTestClass.s_json + "}";
                    obj = JsonSerializer.Parse<Dictionary<string, SimpleTestClass>>(json);
                    Assert.Equal(2, obj.Count);
                    obj["Key1"].Verify();
                    obj["Key2"].Verify();
=======
                IDictionary obj;

                {
                    string json = @"{""Key1"":" + SimpleTestClass.s_json + @",""Key2"":" + SimpleTestClass.s_json + "}";
                    obj = JsonSerializer.Deserialize<IDictionary>(json);
                    Assert.Equal(2, obj.Count);

                    if (obj["Key1"] is JsonElement element)
                    {
                        SimpleTestClass result = JsonSerializer.Deserialize<SimpleTestClass>(element.GetRawText());
                        result.Verify();
                    }
                    else
                    {
                        ((SimpleTestClass)obj["Key1"]).Verify();
                        ((SimpleTestClass)obj["Key2"]).Verify();
                    }
>>>>>>> 8e5cacf4
                }

                {
                    // We can't compare against the json string above because property ordering is not deterministic (based on reflection order)
                    // so just round-trip the json and compare.
<<<<<<< HEAD
                    string json = JsonSerializer.ToString(obj);
                    obj = JsonSerializer.Parse<Dictionary<string, SimpleTestClass>>(json);
                    Assert.Equal(2, obj.Count);
                    obj["Key1"].Verify();
                    obj["Key2"].Verify();
                }

                {
                    string json = JsonSerializer.ToString<object>(obj);
                    obj = JsonSerializer.Parse<Dictionary<string, SimpleTestClass>>(json);
                    Assert.Equal(2, obj.Count);
                    obj["Key1"].Verify();
                    obj["Key2"].Verify();
                }
            }

            {
=======
                    string json = JsonSerializer.Serialize(obj);
                    obj = JsonSerializer.Deserialize<IDictionary>(json);
                    Assert.Equal(2, obj.Count);

                    if (obj["Key1"] is JsonElement element)
                    {
                        SimpleTestClass result = JsonSerializer.Deserialize<SimpleTestClass>(element.GetRawText());
                        result.Verify();
                    }
                    else
                    {
                        ((SimpleTestClass)obj["Key1"]).Verify();
                        ((SimpleTestClass)obj["Key2"]).Verify();
                    }
                }

                {
                    string json = JsonSerializer.Serialize<object>(obj);
                    obj = JsonSerializer.Deserialize<IDictionary>(json);
                    Assert.Equal(2, obj.Count);

                    if (obj["Key1"] is JsonElement element)
                    {
                        SimpleTestClass result = JsonSerializer.Deserialize<SimpleTestClass>(element.GetRawText());
                        result.Verify();
                    }
                    else
                    {
                        ((SimpleTestClass)obj["Key1"]).Verify();
                        ((SimpleTestClass)obj["Key2"]).Verify();
                    }
                }
            }

            {
                Dictionary<string, SimpleTestClass> obj;

                {
                    string json = @"{""Key1"":" + SimpleTestClass.s_json + @",""Key2"":" + SimpleTestClass.s_json + "}";
                    obj = JsonSerializer.Deserialize<Dictionary<string, SimpleTestClass>>(json);
                    Assert.Equal(2, obj.Count);
                    obj["Key1"].Verify();
                    obj["Key2"].Verify();
                }

                {
                    // We can't compare against the json string above because property ordering is not deterministic (based on reflection order)
                    // so just round-trip the json and compare.
                    string json = JsonSerializer.Serialize(obj);
                    obj = JsonSerializer.Deserialize<Dictionary<string, SimpleTestClass>>(json);
                    Assert.Equal(2, obj.Count);
                    obj["Key1"].Verify();
                    obj["Key2"].Verify();
                }

                {
                    string json = JsonSerializer.Serialize<object>(obj);
                    obj = JsonSerializer.Deserialize<Dictionary<string, SimpleTestClass>>(json);
                    Assert.Equal(2, obj.Count);
                    obj["Key1"].Verify();
                    obj["Key2"].Verify();
                }
            }

            {
>>>>>>> 8e5cacf4
                ImmutableSortedDictionary<string, SimpleTestClass> obj;

                {
                    string json = @"{""Key1"":" + SimpleTestClass.s_json + @",""Key2"":" + SimpleTestClass.s_json + "}";
<<<<<<< HEAD
                    obj = JsonSerializer.Parse<ImmutableSortedDictionary<string, SimpleTestClass>>(json);
=======
                    obj = JsonSerializer.Deserialize<ImmutableSortedDictionary<string, SimpleTestClass>>(json);
>>>>>>> 8e5cacf4
                    Assert.Equal(2, obj.Count);
                    obj["Key1"].Verify();
                    obj["Key2"].Verify();
                }

                {
                    // We can't compare against the json string above because property ordering is not deterministic (based on reflection order)
                    // so just round-trip the json and compare.
<<<<<<< HEAD
                    string json = JsonSerializer.ToString(obj);
                    obj = JsonSerializer.Parse<ImmutableSortedDictionary<string, SimpleTestClass>>(json);
=======
                    string json = JsonSerializer.Serialize(obj);
                    obj = JsonSerializer.Deserialize<ImmutableSortedDictionary<string, SimpleTestClass>>(json);
>>>>>>> 8e5cacf4
                    Assert.Equal(2, obj.Count);
                    obj["Key1"].Verify();
                    obj["Key2"].Verify();
                }

                {
<<<<<<< HEAD
                    string json = JsonSerializer.ToString<object>(obj);
                    obj = JsonSerializer.Parse<ImmutableSortedDictionary<string, SimpleTestClass>>(json);
=======
                    string json = JsonSerializer.Serialize<object>(obj);
                    obj = JsonSerializer.Deserialize<ImmutableSortedDictionary<string, SimpleTestClass>>(json);
>>>>>>> 8e5cacf4
                    Assert.Equal(2, obj.Count);
                    obj["Key1"].Verify();
                    obj["Key2"].Verify();
                }
            }
        }

        [Fact]
        public static void CamelCaseOption()
        {
            var options = new JsonSerializerOptions();
            options.DictionaryKeyPolicy = JsonNamingPolicy.CamelCase;

            const string JsonString = @"[{""Key1"":1,""Key2"":2},{""Key1"":3,""Key2"":4}]";
            Dictionary<string, int>[] obj = JsonSerializer.Deserialize<Dictionary<string, int>[]>(JsonString, options);

            Assert.Equal(2, obj.Length);
            Assert.Equal(1, obj[0]["key1"]);
            Assert.Equal(2, obj[0]["key2"]);
            Assert.Equal(3, obj[1]["key1"]);
            Assert.Equal(4, obj[1]["key2"]);

            const string JsonCamel = @"[{""key1"":1,""key2"":2},{""key1"":3,""key2"":4}]";
            string jsonCamel = JsonSerializer.Serialize<object>(obj);
            Assert.Equal(JsonCamel, jsonCamel);

            jsonCamel = JsonSerializer.Serialize<object>(obj, options);
            Assert.Equal(JsonCamel, jsonCamel);
        }

        [Fact]
        public static void UnicodePropertyNames()
        {
            {
                Dictionary<string, int> obj = JsonSerializer.Deserialize<Dictionary<string, int>>(@"{""Aѧ"":1}");
                Assert.Equal(1, obj["Aѧ"]);

                // Verify the name is escaped after serialize.
                string json = JsonSerializer.Serialize(obj);
                Assert.Equal(@"{""A\u0467"":1}", json);
            }

            {
                // We want to go over StackallocThreshold=256 to force a pooled allocation, so this property is 200 chars and 400 bytes.
                const int charsInProperty = 200;

                string longPropertyName = new string('ѧ', charsInProperty);

                Dictionary<string, int> obj = JsonSerializer.Deserialize<Dictionary<string, int>>($"{{\"{longPropertyName}\":1}}");
                Assert.Equal(1, obj[longPropertyName]);

                // Verify the name is escaped after serialize.
                string json = JsonSerializer.Serialize(obj);

                // Duplicate the unicode character 'charsInProperty' times.
                string longPropertyNameEscaped = new StringBuilder().Insert(0, @"\u0467", charsInProperty).ToString();

                string expectedJson = $"{{\"{longPropertyNameEscaped}\":1}}";
                Assert.Equal(expectedJson, json);

                // Verify the name is unescaped after deserialize.
                obj = JsonSerializer.Deserialize<Dictionary<string, int>>(json);
                Assert.Equal(1, obj[longPropertyName]);
            }
        }

        [Fact]
        public static void ObjectToStringFail()
        {
            // Baseline
            string json = @"{""MyDictionary"":{""Key"":""Value""}}";
            JsonSerializer.Deserialize<Dictionary<string, object>>(json);

            Assert.Throws<JsonException>(() => JsonSerializer.Deserialize<Dictionary<string, string>>(json));
        }

        [Fact, ActiveIssue("JsonElement fails since it is a struct.")]
        public static void ObjectToJsonElement()
        {
            string json = @"{""MyDictionary"":{""Key"":""Value""}}";
            JsonSerializer.Deserialize<Dictionary<string, JsonElement>>(json);
        }

        [Fact]
        public static void HashtableFail()
        {
            {
                IDictionary ht = new Hashtable();
                ht.Add("Key", "Value");
                Assert.Throws<NotSupportedException>(() => JsonSerializer.Serialize(ht));
            }
        }

        [Fact]
        public static void DeserializeDictionaryWithDuplicateKeys()
        {
            // Non-generic IDictionary case.
            IDictionary iDictionary = JsonSerializer.Deserialize<IDictionary>(@"{""Hello"":""World"", ""Hello"":""NewValue""}");
            Assert.Equal("NewValue", iDictionary["Hello"].ToString());

            // Generic IDictionary case.
            IDictionary<string, string> iNonGenericDictionary = JsonSerializer.Deserialize<IDictionary<string, string>>(@"{""Hello"":""World"", ""Hello"":""NewValue""}");
            Assert.Equal("NewValue", iNonGenericDictionary["Hello"]);

            IDictionary<string, object> iNonGenericObjectDictionary = JsonSerializer.Deserialize<IDictionary<string, object>>(@"{""Hello"":""World"", ""Hello"":""NewValue""}");
            Assert.Equal("NewValue", iNonGenericObjectDictionary["Hello"].ToString());

            // Strongly-typed IDictionary<,> case.
            Dictionary<string, string> dictionary = JsonSerializer.Deserialize<Dictionary<string, string>>(@"{""Hello"":""World"", ""Hello"":""NewValue""}");
            Assert.Equal("NewValue", dictionary["Hello"]);

            dictionary = JsonSerializer.Deserialize<Dictionary<string, string>>(@"{""Hello"":""World"", ""myKey"" : ""myValue"", ""Hello"":""NewValue""}");
            Assert.Equal("NewValue", dictionary["Hello"]);

            // Weakly-typed IDictionary case.
            Dictionary<string, object> dictionaryObject = JsonSerializer.Deserialize<Dictionary<string, object>>(@"{""Hello"":""World"", ""Hello"": null}");
            Assert.Null(dictionaryObject["Hello"]);
        }

        [Fact]
        public static void DeserializeDictionaryWithDuplicateProperties()
        {
            PocoDuplicate foo = JsonSerializer.Deserialize<PocoDuplicate>(@"{""BoolProperty"": false, ""BoolProperty"": true}");
            Assert.True(foo.BoolProperty);

            foo = JsonSerializer.Deserialize<PocoDuplicate>(@"{""BoolProperty"": false, ""IntProperty"" : 1, ""BoolProperty"": true , ""IntProperty"" : 2}");
            Assert.True(foo.BoolProperty);
            Assert.Equal(2, foo.IntProperty);

            foo = JsonSerializer.Deserialize<PocoDuplicate>(@"{""DictProperty"" : {""a"" : ""b"", ""c"" : ""d""},""DictProperty"" : {""b"" : ""b"", ""c"" : ""e""}}");
            Assert.Equal(3, foo.DictProperty.Count);
            Assert.Equal("e", foo.DictProperty["c"]);
        }

        public class PocoDuplicate
        {
            public bool BoolProperty { get; set; }
            public int IntProperty { get; set; }
            public Dictionary<string, string> DictProperty { get; set; }
        }

        [Fact]
        public static void ClassWithNoSetter()
        {
            string json = @"{""MyDictionary"":{""Key"":""Value""}}";
            ClassWithDictionaryButNoSetter obj = JsonSerializer.Deserialize<ClassWithDictionaryButNoSetter>(json);
            Assert.Equal("Value", obj.MyDictionary["Key"]);
        }

        [Fact]
        public static void DictionaryNotSupported()
        {
            string json = @"{""MyDictionary"":{""Key"":""Value""}}";

            try
            {
                JsonSerializer.Deserialize<ClassWithNotSupportedDictionary>(json);
                Assert.True(false, "Expected NotSupportedException to be thrown.");
            }
            catch (NotSupportedException e)
            {
                // The exception should contain className.propertyName and the invalid type.
                Assert.Contains("ClassWithNotSupportedDictionary.MyDictionary", e.Message);
                Assert.Contains("Dictionary`2[System.Int32,System.Int32]", e.Message);
            }
        }

        [Fact]
        public static void DictionaryNotSupportedButIgnored()
        {
            string json = @"{""MyDictionary"":{""Key"":1}}";
            ClassWithNotSupportedDictionaryButIgnored obj = JsonSerializer.Deserialize<ClassWithNotSupportedDictionaryButIgnored>(json);
            Assert.Null(obj.MyDictionary);
        }

        [Fact]
        public static void DeserializeUserDefinedDictionaryThrows()
        {
            string json = @"{""Hello"":1,""Hello2"":2}";
<<<<<<< HEAD
            Assert.Throws<NotSupportedException>(() => JsonSerializer.Parse<UserDefinedImmutableDictionary>(json));
=======
            Assert.Throws<NotSupportedException>(() => JsonSerializer.Deserialize<IImmutableDictionaryWrapper>(json));
        }

        [Fact]
        public static void Regression38643_Serialize()
        {
            // Arrange
            var value = new Regression38643_Parent()
            {
                Child = new Dictionary<string, Regression38643_Child>()
                {
                    ["1"] = new Regression38643_Child()
                    {
                        A = "1",
                        B = string.Empty,
                        C = Array.Empty<string>(),
                        D = Array.Empty<string>(),
                        F = Array.Empty<string>(),
                        K = Array.Empty<string>(),
                    }
                }
            };

            var actual = JsonSerializer.Serialize(value, new JsonSerializerOptions() { PropertyNamingPolicy = JsonNamingPolicy.CamelCase });

            // Assert
            Assert.NotNull(actual);
            Assert.NotEmpty(actual);
        }

        [Fact]
        public static void Regression38643_Deserialize()
        {
            // Arrange
            string json = "{\"child\":{\"1\":{\"a\":\"1\",\"b\":\"\",\"c\":[],\"d\":[],\"e\":null,\"f\":[],\"g\":null,\"h\":null,\"i\":null,\"j\":null,\"k\":[]}}}";

            var actual = JsonSerializer.Deserialize<Regression38643_Parent>(json, new JsonSerializerOptions() { PropertyNamingPolicy = JsonNamingPolicy.CamelCase });

            // Assert
            Assert.NotNull(actual);
            Assert.NotNull(actual.Child);
            Assert.Equal(1, actual.Child.Count);
            Assert.True(actual.Child.ContainsKey("1"));
            Assert.Equal("1", actual.Child["1"].A);
        }

        [Fact]
        public static void Regression38565_Serialize()
        {
            var value = new Regression38565_Parent()
            {
                Test = "value1",
                Child = new Regression38565_Child()
            };

            var actual = JsonSerializer.Serialize(value);
            Assert.Equal("{\"Test\":\"value1\",\"Dict\":null,\"Child\":{\"Test\":null,\"Dict\":null}}", actual);
        }

        [Fact]
        public static void Regression38565_Deserialize()
        {
            var json = "{\"Test\":\"value1\",\"Dict\":null,\"Child\":{\"Test\":null,\"Dict\":null}}";
            Regression38565_Parent actual = JsonSerializer.Deserialize<Regression38565_Parent>(json);

            Assert.Equal("value1", actual.Test);
            Assert.Null(actual.Dict);
            Assert.NotNull(actual.Child);
            Assert.Null(actual.Child.Dict);
            Assert.Null(actual.Child.Test);
        }

        [Fact]
        public static void Regression38565_Serialize_IgnoreNullValues()
        {
            var value = new Regression38565_Parent()
            {
                Test = "value1",
                Child = new Regression38565_Child()
            };

            var actual = JsonSerializer.Serialize(value, new JsonSerializerOptions { IgnoreNullValues = true });
            Assert.Equal("{\"Test\":\"value1\",\"Child\":{}}", actual);
        }

        [Fact]
        public static void Regression38565_Deserialize_IgnoreNullValues()
        {
            var json = "{\"Test\":\"value1\",\"Child\":{}}";
            Regression38565_Parent actual = JsonSerializer.Deserialize<Regression38565_Parent>(json);

            Assert.Equal("value1", actual.Test);
            Assert.Null(actual.Dict);
            Assert.NotNull(actual.Child);
            Assert.Null(actual.Child.Dict);
            Assert.Null(actual.Child.Test);
        }

        [Fact]
        public static void Regression38557_Serialize()
        {
            var dictionaryFirst = new Regression38557_DictionaryFirst()
            {
                Test = "value1"
            };

            var actual = JsonSerializer.Serialize(dictionaryFirst);
            Assert.Equal("{\"Dict\":null,\"Test\":\"value1\"}", actual);

            var dictionaryLast = new Regression38557_DictionaryLast()
            {
                Test = "value1"
            };

            actual = JsonSerializer.Serialize(dictionaryLast);
            Assert.Equal("{\"Test\":\"value1\",\"Dict\":null}", actual);
        }

        [Fact]
        public static void Regression38557_Deserialize()
        {
            var json = "{\"Dict\":null,\"Test\":\"value1\"}";
            Regression38557_DictionaryFirst dictionaryFirst = JsonSerializer.Deserialize<Regression38557_DictionaryFirst>(json);

            Assert.Equal("value1", dictionaryFirst.Test);
            Assert.Null(dictionaryFirst.Dict);

            json = "{\"Test\":\"value1\",\"Dict\":null}";
            Regression38557_DictionaryLast dictionaryLast = JsonSerializer.Deserialize<Regression38557_DictionaryLast>(json);

            Assert.Equal("value1", dictionaryLast.Test);
            Assert.Null(dictionaryLast.Dict);
        }

        [Fact]
        public static void Regression38557_Serialize_IgnoreNullValues()
        {
            var dictionaryFirst = new Regression38557_DictionaryFirst()
            {
                Test = "value1"
            };

            var actual = JsonSerializer.Serialize(dictionaryFirst, new JsonSerializerOptions { IgnoreNullValues = true });
            Assert.Equal("{\"Test\":\"value1\"}", actual);

            var dictionaryLast = new Regression38557_DictionaryLast()
            {
                Test = "value1"
            };

            actual = JsonSerializer.Serialize(dictionaryLast, new JsonSerializerOptions { IgnoreNullValues = true });
            Assert.Equal("{\"Test\":\"value1\"}", actual);
        }

        [Fact]
        public static void Regression38557_Deserialize_IgnoreNullValues()
        {
            var json = "{\"Test\":\"value1\"}";
            Regression38557_DictionaryFirst dictionaryFirst = JsonSerializer.Deserialize<Regression38557_DictionaryFirst>(json);

            Assert.Equal("value1", dictionaryFirst.Test);
            Assert.Null(dictionaryFirst.Dict);

            json = "{\"Test\":\"value1\"}";
            Regression38557_DictionaryLast dictionaryLast = JsonSerializer.Deserialize<Regression38557_DictionaryLast>(json);

            Assert.Equal("value1", dictionaryLast.Test);
            Assert.Null(dictionaryLast.Dict);
>>>>>>> 8e5cacf4
        }

        public class ClassWithDictionaryButNoSetter
        {
            public Dictionary<string, string> MyDictionary { get; } = new Dictionary<string, string>();
        }

        public class ClassWithNotSupportedDictionary
        {
            public Dictionary<int, int> MyDictionary { get; set; }
        }

        public class ClassWithNotSupportedDictionaryButIgnored
        {
            [JsonIgnore] public Dictionary<int, int> MyDictionary { get; set; }
        }

<<<<<<< HEAD
        public class UserDefinedImmutableDictionary : IImmutableDictionary<string, int>
        {
            public int this[string key] => throw new NotImplementedException();

            public IEnumerable<string> Keys => throw new NotImplementedException();

            public IEnumerable<int> Values => throw new NotImplementedException();

            public int Count => throw new NotImplementedException();

            public IImmutableDictionary<string, int> Add(string key, int value)
            {
                throw new NotImplementedException();
            }

            public IImmutableDictionary<string, int> AddRange(IEnumerable<KeyValuePair<string, int>> pairs)
            {
                throw new NotImplementedException();
            }

            public IImmutableDictionary<string, int> Clear()
            {
                throw new NotImplementedException();
            }

            public bool Contains(KeyValuePair<string, int> pair)
            {
                throw new NotImplementedException();
            }

            public bool ContainsKey(string key)
            {
                throw new NotImplementedException();
            }

            public IEnumerator<KeyValuePair<string, int>> GetEnumerator()
            {
                throw new NotImplementedException();
            }

            public IImmutableDictionary<string, int> Remove(string key)
            {
                throw new NotImplementedException();
            }

            public IImmutableDictionary<string, int> RemoveRange(IEnumerable<string> keys)
            {
                throw new NotImplementedException();
            }

            public IImmutableDictionary<string, int> SetItem(string key, int value)
            {
                throw new NotImplementedException();
            }

            public IImmutableDictionary<string, int> SetItems(IEnumerable<KeyValuePair<string, int>> items)
            {
                throw new NotImplementedException();
            }

            public bool TryGetKey(string equalKey, out string actualKey)
            {
                throw new NotImplementedException();
            }

            public bool TryGetValue(string key, out int value)
            {
                throw new NotImplementedException();
            }

            IEnumerator IEnumerable.GetEnumerator()
            {
                throw new NotImplementedException();
            }
=======
        public class Regression38643_Parent
        {
            public IDictionary<string, Regression38643_Child> Child { get; set; }
        }

        public class Regression38643_Child
        {
            public string A { get; set; }
            public string B { get; set; }
            public string[] C { get; set; }
            public string[] D { get; set; }
            public bool? E { get; set; }
            public string[] F { get; set; }
            public DateTimeOffset? G { get; set; }
            public DateTimeOffset? H { get; set; }
            public int? I { get; set; }
            public int? J { get; set; }
            public string[] K { get; set; }
        }

        public class Regression38565_Parent
        {
            public string Test { get; set; }
            public Dictionary<string, string> Dict { get; set; }
            public Regression38565_Child Child { get; set; }
        }

        public class Regression38565_Child
        {
            public string Test { get; set; }
            public Dictionary<string, string> Dict { get; set; }
        }

        public class Regression38557_DictionaryLast
        {
            public string Test { get; set; }
            public Dictionary<string, string> Dict { get; set; }
        }

        public class Regression38557_DictionaryFirst
        {
            public Dictionary<string, string> Dict { get; set; }
            public string Test { get; set; }
>>>>>>> 8e5cacf4
        }
    }
}<|MERGE_RESOLUTION|>--- conflicted
+++ resolved
@@ -5,10 +5,7 @@
 using System.Collections;
 using System.Collections.Generic;
 using System.Collections.Immutable;
-<<<<<<< HEAD
-=======
 using Newtonsoft.Json;
->>>>>>> 8e5cacf4
 using Xunit;
 
 namespace System.Text.Json.Serialization.Tests
@@ -139,42 +136,6 @@
 
                 json = JsonSerializer.Serialize<object>(obj);
                 Assert.Equal(JsonString, json);
-            }
-
-            {
-                ImmutableDictionary<string, string> obj = JsonSerializer.Parse<ImmutableDictionary<string, string>>(JsonString);
-                Assert.Equal("World", obj["Hello"]);
-                Assert.Equal("World2", obj["Hello2"]);
-
-                string json = JsonSerializer.ToString(obj);
-                Assert.True(JsonString == json || ReorderedJsonString == json);
-
-                json = JsonSerializer.ToString<object>(obj);
-                Assert.True(JsonString == json || ReorderedJsonString == json);
-            }
-
-            {
-                IImmutableDictionary<string, string> obj = JsonSerializer.Parse<IImmutableDictionary<string, string>>(JsonString);
-                Assert.Equal("World", obj["Hello"]);
-                Assert.Equal("World2", obj["Hello2"]);
-
-                string json = JsonSerializer.ToString(obj);
-                Assert.True(JsonString == json || ReorderedJsonString == json);
-
-                json = JsonSerializer.ToString<object>(obj);
-                Assert.True(JsonString == json || ReorderedJsonString == json);
-            }
-
-            {
-                ImmutableSortedDictionary<string, string> obj = JsonSerializer.Parse<ImmutableSortedDictionary<string, string>>(JsonString);
-                Assert.Equal("World", obj["Hello"]);
-                Assert.Equal("World2", obj["Hello2"]);
-
-                string json = JsonSerializer.ToString(obj);
-                Assert.True(JsonString == json);
-
-                json = JsonSerializer.ToString<object>(obj);
-                Assert.True(JsonString == json);
             }
         }
 
@@ -315,13 +276,8 @@
         [Fact]
         public static void FirstGenericArgNotStringFail()
         {
-<<<<<<< HEAD
-            Assert.Throws<NotSupportedException>(() => JsonSerializer.Parse<Dictionary<int, int>>(@"{1:1}"));
-            Assert.Throws<NotSupportedException>(() => JsonSerializer.Parse<ImmutableDictionary<int, int>>(@"{1:1}"));
-=======
             Assert.Throws<NotSupportedException>(() => JsonSerializer.Deserialize<Dictionary<int, int>>(@"{1:1}"));
             Assert.Throws<NotSupportedException>(() => JsonSerializer.Deserialize<ImmutableDictionary<int, int>>(@"{1:1}"));
->>>>>>> 8e5cacf4
         }
 
         [Fact]
@@ -330,8 +286,30 @@
             const string JsonString = @"{""Key1"":[1,2],""Key2"":[3,4]}";
 
             {
-<<<<<<< HEAD
-                IDictionary<string, List<int>> obj = JsonSerializer.Parse<IDictionary<string, List<int>>>(JsonString);
+                IDictionary obj = JsonSerializer.Deserialize<IDictionary>(JsonString);
+
+                Assert.Equal(2, obj.Count);
+
+                int expectedNumber = 1;
+
+                JsonElement element = (JsonElement)obj["Key1"];
+                foreach (JsonElement value in element.EnumerateArray())
+                {
+                    Assert.Equal(expectedNumber++, value.GetInt32());
+                }
+
+                element = (JsonElement)obj["Key2"];
+                foreach (JsonElement value in element.EnumerateArray())
+                {
+                    Assert.Equal(expectedNumber++, value.GetInt32());
+                }
+
+                string json = JsonSerializer.Serialize(obj);
+                Assert.Equal(JsonString, json);
+            }
+
+            {
+                IDictionary<string, List<int>> obj = JsonSerializer.Deserialize<IDictionary<string, List<int>>>(JsonString);
 
                 Assert.Equal(2, obj.Count);
                 Assert.Equal(2, obj["Key1"].Count);
@@ -341,37 +319,12 @@
                 Assert.Equal(3, obj["Key2"][0]);
                 Assert.Equal(4, obj["Key2"][1]);
 
-                string json = JsonSerializer.ToString(obj);
-                Assert.Equal(JsonString, json);
-            }
-
-            {
-                ImmutableDictionary<string, List<int>> obj = JsonSerializer.Parse<ImmutableDictionary<string, List<int>>>(JsonString);
-=======
-                IDictionary obj = JsonSerializer.Deserialize<IDictionary>(JsonString);
-
-                Assert.Equal(2, obj.Count);
-
-                int expectedNumber = 1;
-
-                JsonElement element = (JsonElement)obj["Key1"];
-                foreach (JsonElement value in element.EnumerateArray())
-                {
-                    Assert.Equal(expectedNumber++, value.GetInt32());
-                }
-
-                element = (JsonElement)obj["Key2"];
-                foreach (JsonElement value in element.EnumerateArray())
-                {
-                    Assert.Equal(expectedNumber++, value.GetInt32());
-                }
-
-                string json = JsonSerializer.Serialize(obj);
-                Assert.Equal(JsonString, json);
-            }
-
-            {
-                IDictionary<string, List<int>> obj = JsonSerializer.Deserialize<IDictionary<string, List<int>>>(JsonString);
+                string json = JsonSerializer.Serialize(obj);
+                Assert.Equal(JsonString, json);
+            }
+
+            {
+                ImmutableDictionary<string, List<int>> obj = JsonSerializer.Deserialize<ImmutableDictionary<string, List<int>>>(JsonString);
 
                 Assert.Equal(2, obj.Count);
                 Assert.Equal(2, obj["Key1"].Count);
@@ -382,12 +335,12 @@
                 Assert.Equal(4, obj["Key2"][1]);
 
                 string json = JsonSerializer.Serialize(obj);
-                Assert.Equal(JsonString, json);
-            }
-
-            {
-                ImmutableDictionary<string, List<int>> obj = JsonSerializer.Deserialize<ImmutableDictionary<string, List<int>>>(JsonString);
->>>>>>> 8e5cacf4
+                const string ReorderedJsonString = @"{""Key2"":[3,4],""Key1"":[1,2]}";
+                Assert.True(JsonString == json || ReorderedJsonString == json);
+            }
+
+            {
+                IImmutableDictionary<string, List<int>> obj = JsonSerializer.Deserialize<IImmutableDictionary<string, List<int>>>(JsonString);
 
                 Assert.Equal(2, obj.Count);
                 Assert.Equal(2, obj["Key1"].Count);
@@ -397,36 +350,8 @@
                 Assert.Equal(3, obj["Key2"][0]);
                 Assert.Equal(4, obj["Key2"][1]);
 
-<<<<<<< HEAD
-                string json = JsonSerializer.ToString(obj);
-=======
-                string json = JsonSerializer.Serialize(obj);
->>>>>>> 8e5cacf4
-                const string ReorderedJsonString = @"{""Key2"":[3,4],""Key1"":[1,2]}";
-                Assert.True(JsonString == json || ReorderedJsonString == json);
-            }
-
-            {
-<<<<<<< HEAD
-                IImmutableDictionary<string, List<int>> obj = JsonSerializer.Parse<IImmutableDictionary<string, List<int>>>(JsonString);
-=======
-                IImmutableDictionary<string, List<int>> obj = JsonSerializer.Deserialize<IImmutableDictionary<string, List<int>>>(JsonString);
->>>>>>> 8e5cacf4
-
-                Assert.Equal(2, obj.Count);
-                Assert.Equal(2, obj["Key1"].Count);
-                Assert.Equal(1, obj["Key1"][0]);
-                Assert.Equal(2, obj["Key1"][1]);
-                Assert.Equal(2, obj["Key2"].Count);
-                Assert.Equal(3, obj["Key2"][0]);
-                Assert.Equal(4, obj["Key2"][1]);
-
-
-<<<<<<< HEAD
-                string json = JsonSerializer.ToString(obj);
-=======
-                string json = JsonSerializer.Serialize(obj);
->>>>>>> 8e5cacf4
+
+                string json = JsonSerializer.Serialize(obj);
                 const string ReorderedJsonString = @"{""Key2"":[3,4],""Key1"":[1,2]}";
                 Assert.True(JsonString == json || ReorderedJsonString == json);
             }
@@ -456,8 +381,7 @@
             const string JsonString = @"[{""Key1"":1,""Key2"":2},{""Key1"":3,""Key2"":4}]";
 
             {
-<<<<<<< HEAD
-                List<Dictionary<string, int>> obj = JsonSerializer.Parse<List<Dictionary<string, int>>>(JsonString);
+                List<Dictionary<string, int>> obj = JsonSerializer.Deserialize<List<Dictionary<string, int>>>(JsonString);
 
                 Assert.Equal(2, obj.Count);
                 Assert.Equal(2, obj[0].Count);
@@ -467,16 +391,14 @@
                 Assert.Equal(3, obj[1]["Key1"]);
                 Assert.Equal(4, obj[1]["Key2"]);
 
-                string json = JsonSerializer.ToString(obj);
-                Assert.Equal(JsonString, json);
-
-                json = JsonSerializer.ToString<object>(obj);
-                Assert.Equal(JsonString, json);
-            }
-            {
-                List<ImmutableSortedDictionary<string, int>> obj = JsonSerializer.Parse<List<ImmutableSortedDictionary<string, int>>>(JsonString);
-=======
-                List<Dictionary<string, int>> obj = JsonSerializer.Deserialize<List<Dictionary<string, int>>>(JsonString);
+                string json = JsonSerializer.Serialize(obj);
+                Assert.Equal(JsonString, json);
+
+                json = JsonSerializer.Serialize<object>(obj);
+                Assert.Equal(JsonString, json);
+            }
+            {
+                List<ImmutableSortedDictionary<string, int>> obj = JsonSerializer.Deserialize<List<ImmutableSortedDictionary<string, int>>>(JsonString);
 
                 Assert.Equal(2, obj.Count);
                 Assert.Equal(2, obj[0].Count);
@@ -492,31 +414,6 @@
                 json = JsonSerializer.Serialize<object>(obj);
                 Assert.Equal(JsonString, json);
             }
-            {
-                List<ImmutableSortedDictionary<string, int>> obj = JsonSerializer.Deserialize<List<ImmutableSortedDictionary<string, int>>>(JsonString);
->>>>>>> 8e5cacf4
-
-                Assert.Equal(2, obj.Count);
-                Assert.Equal(2, obj[0].Count);
-                Assert.Equal(1, obj[0]["Key1"]);
-                Assert.Equal(2, obj[0]["Key2"]);
-                Assert.Equal(2, obj[1].Count);
-                Assert.Equal(3, obj[1]["Key1"]);
-                Assert.Equal(4, obj[1]["Key2"]);
-
-<<<<<<< HEAD
-                string json = JsonSerializer.ToString(obj);
-                Assert.Equal(JsonString, json);
-
-                json = JsonSerializer.ToString<object>(obj);
-=======
-                string json = JsonSerializer.Serialize(obj);
-                Assert.Equal(JsonString, json);
-
-                json = JsonSerializer.Serialize<object>(obj);
->>>>>>> 8e5cacf4
-                Assert.Equal(JsonString, json);
-            }
         }
 
         [Fact]
@@ -525,8 +422,7 @@
             const string JsonString = @"[{""Key1"":1,""Key2"":2},{""Key1"":3,""Key2"":4}]";
 
             {
-<<<<<<< HEAD
-                Dictionary<string, int>[] obj = JsonSerializer.Parse<Dictionary<string, int>[]>(JsonString);
+                Dictionary<string, int>[] obj = JsonSerializer.Deserialize<Dictionary<string, int>[]>(JsonString);
 
                 Assert.Equal(2, obj.Length);
                 Assert.Equal(2, obj[0].Count);
@@ -536,12 +432,15 @@
                 Assert.Equal(3, obj[1]["Key1"]);
                 Assert.Equal(4, obj[1]["Key2"]);
 
-                string json = JsonSerializer.ToString(obj);
-                Assert.Equal(JsonString, json);
-
-                json = JsonSerializer.ToString<object>(obj);
-=======
-                Dictionary<string, int>[] obj = JsonSerializer.Deserialize<Dictionary<string, int>[]>(JsonString);
+                string json = JsonSerializer.Serialize(obj);
+                Assert.Equal(JsonString, json);
+
+                json = JsonSerializer.Serialize<object>(obj);
+                Assert.Equal(JsonString, json);
+            }
+
+            {
+                ImmutableSortedDictionary<string, int>[] obj = JsonSerializer.Deserialize<ImmutableSortedDictionary<string, int>[]>(JsonString);
 
                 Assert.Equal(2, obj.Length);
                 Assert.Equal(2, obj[0].Count);
@@ -555,36 +454,6 @@
                 Assert.Equal(JsonString, json);
 
                 json = JsonSerializer.Serialize<object>(obj);
->>>>>>> 8e5cacf4
-                Assert.Equal(JsonString, json);
-            }
-
-            {
-<<<<<<< HEAD
-                ImmutableSortedDictionary<string, int>[] obj = JsonSerializer.Parse<ImmutableSortedDictionary<string, int>[]>(JsonString);
-=======
-                ImmutableSortedDictionary<string, int>[] obj = JsonSerializer.Deserialize<ImmutableSortedDictionary<string, int>[]>(JsonString);
->>>>>>> 8e5cacf4
-
-                Assert.Equal(2, obj.Length);
-                Assert.Equal(2, obj[0].Count);
-                Assert.Equal(1, obj[0]["Key1"]);
-                Assert.Equal(2, obj[0]["Key2"]);
-                Assert.Equal(2, obj[1].Count);
-                Assert.Equal(3, obj[1]["Key1"]);
-                Assert.Equal(4, obj[1]["Key2"]);
-
-<<<<<<< HEAD
-                string json = JsonSerializer.ToString(obj);
-                Assert.Equal(JsonString, json);
-
-                json = JsonSerializer.ToString<object>(obj);
-=======
-                string json = JsonSerializer.Serialize(obj);
-                Assert.Equal(JsonString, json);
-
-                json = JsonSerializer.Serialize<object>(obj);
->>>>>>> 8e5cacf4
                 Assert.Equal(JsonString, json);
             }
         }
@@ -595,11 +464,7 @@
             const string JsonString = @"{""Key1"":{""Key1a"":1,""Key1b"":2},""Key2"":{""Key2a"":3,""Key2b"":4}}";
 
             {
-<<<<<<< HEAD
-                Dictionary<string, Dictionary<string, int>> obj = JsonSerializer.Parse<Dictionary<string, Dictionary<string, int>>>(JsonString);
-=======
                 Dictionary<string, Dictionary<string, int>> obj = JsonSerializer.Deserialize<Dictionary<string, Dictionary<string, int>>>(JsonString);
->>>>>>> 8e5cacf4
 
                 Assert.Equal(2, obj.Count);
                 Assert.Equal(2, obj["Key1"].Count);
@@ -608,28 +473,16 @@
                 Assert.Equal(2, obj["Key2"].Count);
                 Assert.Equal(3, obj["Key2"]["Key2a"]);
                 Assert.Equal(4, obj["Key2"]["Key2b"]);
-<<<<<<< HEAD
-
-                string json = JsonSerializer.ToString(obj);
-                Assert.Equal(JsonString, json);
-
-                json = JsonSerializer.ToString<object>(obj);
-=======
-
-                string json = JsonSerializer.Serialize(obj);
-                Assert.Equal(JsonString, json);
-
-                json = JsonSerializer.Serialize<object>(obj);
->>>>>>> 8e5cacf4
-                Assert.Equal(JsonString, json);
-            }
-
-            {
-<<<<<<< HEAD
-                ImmutableSortedDictionary<string, ImmutableSortedDictionary<string, int>> obj = JsonSerializer.Parse<ImmutableSortedDictionary<string, ImmutableSortedDictionary<string, int>>>(JsonString);
-=======
+
+                string json = JsonSerializer.Serialize(obj);
+                Assert.Equal(JsonString, json);
+
+                json = JsonSerializer.Serialize<object>(obj);
+                Assert.Equal(JsonString, json);
+            }
+
+            {
                 ImmutableSortedDictionary<string, ImmutableSortedDictionary<string, int>> obj = JsonSerializer.Deserialize<ImmutableSortedDictionary<string, ImmutableSortedDictionary<string, int>>>(JsonString);
->>>>>>> 8e5cacf4
 
                 Assert.Equal(2, obj.Count);
                 Assert.Equal(2, obj["Key1"].Count);
@@ -639,17 +492,10 @@
                 Assert.Equal(3, obj["Key2"]["Key2a"]);
                 Assert.Equal(4, obj["Key2"]["Key2b"]);
 
-<<<<<<< HEAD
-                string json = JsonSerializer.ToString(obj);
-                Assert.Equal(JsonString, json);
-
-                json = JsonSerializer.ToString<object>(obj);
-=======
-                string json = JsonSerializer.Serialize(obj);
-                Assert.Equal(JsonString, json);
-
-                json = JsonSerializer.Serialize<object>(obj);
->>>>>>> 8e5cacf4
+                string json = JsonSerializer.Serialize(obj);
+                Assert.Equal(JsonString, json);
+
+                json = JsonSerializer.Serialize<object>(obj);
                 Assert.Equal(JsonString, json);
             }
         }
@@ -724,16 +570,6 @@
         public static void DictionaryOfClasses()
         {
             {
-<<<<<<< HEAD
-                Dictionary<string, SimpleTestClass> obj;
-
-                {
-                    string json = @"{""Key1"":" + SimpleTestClass.s_json + @",""Key2"":" + SimpleTestClass.s_json + "}";
-                    obj = JsonSerializer.Parse<Dictionary<string, SimpleTestClass>>(json);
-                    Assert.Equal(2, obj.Count);
-                    obj["Key1"].Verify();
-                    obj["Key2"].Verify();
-=======
                 IDictionary obj;
 
                 {
@@ -751,31 +587,11 @@
                         ((SimpleTestClass)obj["Key1"]).Verify();
                         ((SimpleTestClass)obj["Key2"]).Verify();
                     }
->>>>>>> 8e5cacf4
                 }
 
                 {
                     // We can't compare against the json string above because property ordering is not deterministic (based on reflection order)
                     // so just round-trip the json and compare.
-<<<<<<< HEAD
-                    string json = JsonSerializer.ToString(obj);
-                    obj = JsonSerializer.Parse<Dictionary<string, SimpleTestClass>>(json);
-                    Assert.Equal(2, obj.Count);
-                    obj["Key1"].Verify();
-                    obj["Key2"].Verify();
-                }
-
-                {
-                    string json = JsonSerializer.ToString<object>(obj);
-                    obj = JsonSerializer.Parse<Dictionary<string, SimpleTestClass>>(json);
-                    Assert.Equal(2, obj.Count);
-                    obj["Key1"].Verify();
-                    obj["Key2"].Verify();
-                }
-            }
-
-            {
-=======
                     string json = JsonSerializer.Serialize(obj);
                     obj = JsonSerializer.Deserialize<IDictionary>(json);
                     Assert.Equal(2, obj.Count);
@@ -841,16 +657,11 @@
             }
 
             {
->>>>>>> 8e5cacf4
                 ImmutableSortedDictionary<string, SimpleTestClass> obj;
 
                 {
                     string json = @"{""Key1"":" + SimpleTestClass.s_json + @",""Key2"":" + SimpleTestClass.s_json + "}";
-<<<<<<< HEAD
-                    obj = JsonSerializer.Parse<ImmutableSortedDictionary<string, SimpleTestClass>>(json);
-=======
                     obj = JsonSerializer.Deserialize<ImmutableSortedDictionary<string, SimpleTestClass>>(json);
->>>>>>> 8e5cacf4
                     Assert.Equal(2, obj.Count);
                     obj["Key1"].Verify();
                     obj["Key2"].Verify();
@@ -859,26 +670,16 @@
                 {
                     // We can't compare against the json string above because property ordering is not deterministic (based on reflection order)
                     // so just round-trip the json and compare.
-<<<<<<< HEAD
-                    string json = JsonSerializer.ToString(obj);
-                    obj = JsonSerializer.Parse<ImmutableSortedDictionary<string, SimpleTestClass>>(json);
-=======
                     string json = JsonSerializer.Serialize(obj);
                     obj = JsonSerializer.Deserialize<ImmutableSortedDictionary<string, SimpleTestClass>>(json);
->>>>>>> 8e5cacf4
                     Assert.Equal(2, obj.Count);
                     obj["Key1"].Verify();
                     obj["Key2"].Verify();
                 }
 
                 {
-<<<<<<< HEAD
-                    string json = JsonSerializer.ToString<object>(obj);
-                    obj = JsonSerializer.Parse<ImmutableSortedDictionary<string, SimpleTestClass>>(json);
-=======
                     string json = JsonSerializer.Serialize<object>(obj);
                     obj = JsonSerializer.Deserialize<ImmutableSortedDictionary<string, SimpleTestClass>>(json);
->>>>>>> 8e5cacf4
                     Assert.Equal(2, obj.Count);
                     obj["Key1"].Verify();
                     obj["Key2"].Verify();
@@ -1058,9 +859,6 @@
         public static void DeserializeUserDefinedDictionaryThrows()
         {
             string json = @"{""Hello"":1,""Hello2"":2}";
-<<<<<<< HEAD
-            Assert.Throws<NotSupportedException>(() => JsonSerializer.Parse<UserDefinedImmutableDictionary>(json));
-=======
             Assert.Throws<NotSupportedException>(() => JsonSerializer.Deserialize<IImmutableDictionaryWrapper>(json));
         }
 
@@ -1229,7 +1027,6 @@
 
             Assert.Equal("value1", dictionaryLast.Test);
             Assert.Null(dictionaryLast.Dict);
->>>>>>> 8e5cacf4
         }
 
         public class ClassWithDictionaryButNoSetter
@@ -1247,82 +1044,6 @@
             [JsonIgnore] public Dictionary<int, int> MyDictionary { get; set; }
         }
 
-<<<<<<< HEAD
-        public class UserDefinedImmutableDictionary : IImmutableDictionary<string, int>
-        {
-            public int this[string key] => throw new NotImplementedException();
-
-            public IEnumerable<string> Keys => throw new NotImplementedException();
-
-            public IEnumerable<int> Values => throw new NotImplementedException();
-
-            public int Count => throw new NotImplementedException();
-
-            public IImmutableDictionary<string, int> Add(string key, int value)
-            {
-                throw new NotImplementedException();
-            }
-
-            public IImmutableDictionary<string, int> AddRange(IEnumerable<KeyValuePair<string, int>> pairs)
-            {
-                throw new NotImplementedException();
-            }
-
-            public IImmutableDictionary<string, int> Clear()
-            {
-                throw new NotImplementedException();
-            }
-
-            public bool Contains(KeyValuePair<string, int> pair)
-            {
-                throw new NotImplementedException();
-            }
-
-            public bool ContainsKey(string key)
-            {
-                throw new NotImplementedException();
-            }
-
-            public IEnumerator<KeyValuePair<string, int>> GetEnumerator()
-            {
-                throw new NotImplementedException();
-            }
-
-            public IImmutableDictionary<string, int> Remove(string key)
-            {
-                throw new NotImplementedException();
-            }
-
-            public IImmutableDictionary<string, int> RemoveRange(IEnumerable<string> keys)
-            {
-                throw new NotImplementedException();
-            }
-
-            public IImmutableDictionary<string, int> SetItem(string key, int value)
-            {
-                throw new NotImplementedException();
-            }
-
-            public IImmutableDictionary<string, int> SetItems(IEnumerable<KeyValuePair<string, int>> items)
-            {
-                throw new NotImplementedException();
-            }
-
-            public bool TryGetKey(string equalKey, out string actualKey)
-            {
-                throw new NotImplementedException();
-            }
-
-            public bool TryGetValue(string key, out int value)
-            {
-                throw new NotImplementedException();
-            }
-
-            IEnumerator IEnumerable.GetEnumerator()
-            {
-                throw new NotImplementedException();
-            }
-=======
         public class Regression38643_Parent
         {
             public IDictionary<string, Regression38643_Child> Child { get; set; }
@@ -1366,7 +1087,6 @@
         {
             public Dictionary<string, string> Dict { get; set; }
             public string Test { get; set; }
->>>>>>> 8e5cacf4
         }
     }
 }