// Licensed to the .NET Foundation under one or more agreements.
// The .NET Foundation licenses this file to you under the MIT license.
// See the LICENSE file in the project root for more information.

using System.Collections.Generic;
using System.Buffers;
using System.Data.Common;
using System.Data.Sql;
using System.Data.SqlTypes;
using System.Diagnostics;
using System.Globalization;
using System.IO;
using System.Text;
using System.Threading;
using System.Threading.Tasks;
using System.Xml;
using Microsoft.SqlServer.Server;
using MSS = Microsoft.SqlServer.Server;

namespace System.Data.SqlClient
{

    internal struct SNIErrorDetails
    {
        public string errorMessage;
        public uint nativeError;
        public uint sniErrorNumber;
        public int provider;
        public uint lineNumber;
        public string function;
        public Exception exception;
    }

    // The TdsParser Object controls reading/writing to the netlib, parsing the tds,
    // and surfacing objects to the user.
    internal sealed partial class TdsParser
    {
        // Default state object for parser
        internal TdsParserStateObject _physicalStateObj = null; // Default stateObj and connection for Dbnetlib and non-MARS SNI.

        // Also, default logical stateObj and connection for MARS over SNI.
        internal TdsParserStateObject _pMarsPhysicalConObj = null; // With MARS enabled, cached physical stateObj and connection.

        // Must keep this around - especially for callbacks on pre-MARS
        // ReadAsync which will return if physical connection broken!
        //
        // Per Instance TDS Parser variables
        //

        // Constants
        private const int constBinBufferSize = 4096; // Size of the buffer used to read input parameter of type Stream
        private const int constTextBufferSize = 4096; // Size of the buffer (in chars) user to read input parameter of type TextReader

        // State variables
        internal TdsParserState _state = TdsParserState.Closed; // status flag for connection

        private string _server = "";                            // name of server that the parser connects to

        internal volatile bool _fResetConnection = false;                 // flag to denote whether we are needing to call sp_reset
        internal volatile bool _fPreserveTransaction = false;             // flag to denote whether we need to preserve the transaction when reseting

        private SqlCollation _defaultCollation;                         // default collation from the server

        private int _defaultCodePage;

        private int _defaultLCID;

        internal Encoding _defaultEncoding = null;                  // for sql character data

        private static EncryptionOptions s_sniSupportedEncryptionOption = TdsParserStateObjectFactory.Singleton.EncryptionOptions;

        private EncryptionOptions _encryptionOption = s_sniSupportedEncryptionOption;

        private SqlInternalTransaction _currentTransaction;
        private SqlInternalTransaction _pendingTransaction;    // pending transaction for Yukon and beyond.

        //  need to hold on to the transaction id if distributed transaction merely rolls back without defecting.
        private long _retainedTransactionId = SqlInternalTransaction.NullTransactionId;

        // This counter is used for the entire connection to track the open result count for all
        // operations not under a transaction.
        private int _nonTransactedOpenResultCount = 0;

        // Connection reference
        private SqlInternalConnectionTds _connHandler;

        // Async/Mars variables
        private bool _fMARS = false;

        internal bool _loginWithFailover = false; // set to true while connect in failover mode so parser state object can adjust its logic

        internal AutoResetEvent _resetConnectionEvent = null;  // Used to serialize executes and call reset on first execute only.

        internal TdsParserSessionPool _sessionPool = null;  // initialized only when we're a MARS parser.

        // Version variables

        private bool _isYukon = false; // set to true if speaking to Yukon or later

        private bool _isKatmai = false;

        private bool _isDenali = false;

        private byte[] _sniSpnBuffer = null;

        // SqlStatistics
        private SqlStatistics _statistics = null;

        private bool _statisticsIsInTransaction = false;

        //
        // STATIC TDS Parser variables
        //

        // NIC address caching
        private static byte[] s_nicAddress;             // cache the NIC address from the registry

        // SSPI variables

        private volatile static uint s_maxSSPILength = 0;     // variable to hold max SSPI data size, keep for token from server

        // textptr sequence
        private static readonly byte[] s_longDataHeader = { 0x10, 0xff, 0xff, 0xff, 0xff, 0xff, 0xff, 0xff, 0xff, 0xff, 0xff, 0xff, 0xff, 0xff, 0xff, 0xff, 0xff, 0xff, 0xff, 0xff, 0xff, 0xff, 0xff, 0xff, 0xff };

        private static object s_tdsParserLock = new object();


        // XML metadata substitute sequence
        private static readonly byte[] s_xmlMetadataSubstituteSequence = { 0xe7, 0xff, 0xff, 0x00, 0x00, 0x00, 0x00, 0x00 };

        // size of Guid  (e.g. _clientConnectionId, ActivityId.Id)
        private const int GUID_SIZE = 16;

        // NOTE: You must take the internal connection's _parserLock before modifying this
        internal bool _asyncWrite = false;

        internal TdsParser(bool MARS, bool fAsynchronous)
        {
            _fMARS = MARS; // may change during Connect to pre Yukon servers

            _physicalStateObj = TdsParserStateObjectFactory.Singleton.CreateTdsParserStateObject(this);
        }

        internal SqlInternalConnectionTds Connection
        {
            get
            {
                return _connHandler;
            }
        }

        internal SqlInternalTransaction CurrentTransaction
        {
            get
            {
                return _currentTransaction;
            }
            set
            {
                Debug.Assert(value == _currentTransaction
                          || null == _currentTransaction
                          || null == value
                          || (null != _currentTransaction && !_currentTransaction.IsLocal), "attempting to change current transaction?");

                // If there is currently a transaction active, we don't want to
                // change it; this can occur when there is a delegated transaction
                // and the user attempts to do an API begin transaction; in these
                // cases, it's safe to ignore the set.
                if ((null == _currentTransaction && null != value)
                  || (null != _currentTransaction && null == value))
                {
                    _currentTransaction = value;
                }
            }
        }

        internal int DefaultLCID
        {
            get
            {
                return _defaultLCID;
            }
        }

        internal EncryptionOptions EncryptionOptions
        {
            get
            {
                return _encryptionOption;
            }
            set
            {
                _encryptionOption = value;
            }
        }

        internal bool IsKatmaiOrNewer
        {
            get
            {
                return _isKatmai;
            }
        }

        internal bool MARSOn
        {
            get
            {
                return _fMARS;
            }
        }

        internal SqlInternalTransaction PendingTransaction
        {
            get
            {
                return _pendingTransaction;
            }
            set
            {
                Debug.Assert(null != value, "setting a non-null PendingTransaction?");
                _pendingTransaction = value;
            }
        }

        internal string Server
        {
            get
            {
                return _server;
            }
        }

        internal TdsParserState State
        {
            get
            {
                return _state;
            }
            set
            {
                _state = value;
            }
        }

        internal SqlStatistics Statistics
        {
            get
            {
                return _statistics;
            }
            set
            {
                _statistics = value;
            }
        }



        internal int IncrementNonTransactedOpenResultCount()
        {
            // IMPORTANT - this increments the connection wide open result count for all
            // operations not under a transaction!  Do not call if you intend to modify the 
            // count for a transaction!
            Debug.Assert(_nonTransactedOpenResultCount >= 0, "Unexpected result count state");
            int result = Interlocked.Increment(ref _nonTransactedOpenResultCount);
            return result;
        }

        internal void DecrementNonTransactedOpenResultCount()
        {
            // IMPORTANT - this decrements the connection wide open result count for all
            // operations not under a transaction!  Do not call if you intend to modify the 
            // count for a transaction!
            Interlocked.Decrement(ref _nonTransactedOpenResultCount);
            Debug.Assert(_nonTransactedOpenResultCount >= 0, "Unexpected result count state");
        }

        internal void ProcessPendingAck(TdsParserStateObject stateObj)
        {
            if (stateObj._attentionSent)
            {
                ProcessAttention(stateObj);
            }
        }

        internal void Connect(ServerInfo serverInfo, SqlInternalConnectionTds connHandler, bool ignoreSniOpenTimeout, long timerExpire, bool encrypt, bool trustServerCert, bool integratedSecurity, bool withFailover)
        {
            if (_state != TdsParserState.Closed)
            {
                Debug.Assert(false, "TdsParser.Connect called on non-closed connection!");
                return;
            }

            _connHandler = connHandler;
            _loginWithFailover = withFailover;

            uint sniStatus = TdsParserStateObjectFactory.Singleton.SNIStatus;

            if (sniStatus != TdsEnums.SNI_SUCCESS)
            {
                _physicalStateObj.AddError(ProcessSNIError(_physicalStateObj));
                _physicalStateObj.Dispose();
                ThrowExceptionAndWarning(_physicalStateObj);
                Debug.Assert(false, "SNI returned status != success, but no error thrown?");
            }

            _sniSpnBuffer = null;

            if (integratedSecurity)
            {
                LoadSSPILibrary();
            }

            byte[] instanceName = null;

            Debug.Assert(_connHandler != null, "SqlConnectionInternalTds handler can not be null at this point.");
            _connHandler.TimeoutErrorInternal.EndPhase(SqlConnectionTimeoutErrorPhase.PreLoginBegin);
            _connHandler.TimeoutErrorInternal.SetAndBeginPhase(SqlConnectionTimeoutErrorPhase.InitializeConnection);

            bool fParallel = _connHandler.ConnectionOptions.MultiSubnetFailover;

            _physicalStateObj.CreatePhysicalSNIHandle(serverInfo.ExtendedServerName, ignoreSniOpenTimeout, timerExpire,
                        out instanceName, ref _sniSpnBuffer, false, true, fParallel, integratedSecurity);

            if (TdsEnums.SNI_SUCCESS != _physicalStateObj.Status)
            {
                _physicalStateObj.AddError(ProcessSNIError(_physicalStateObj));

                // Since connect failed, free the unmanaged connection memory.
                // HOWEVER - only free this after the netlib error was processed - if you
                // don't, the memory for the connection object might not be accurate and thus
                // a bad error could be returned (as it was when it was freed to early for me).
                _physicalStateObj.Dispose();
                ThrowExceptionAndWarning(_physicalStateObj);
                Debug.Assert(false, "SNI returned status != success, but no error thrown?");
            }

            _server = serverInfo.ResolvedServerName;

            if (null != connHandler.PoolGroupProviderInfo)
            {
                // If we are pooling, check to see if we were processing an
                // alias which has changed, which means we need to clean out
                // the pool. See Webdata 104293.
                // This should not apply to routing, as it is not an alias change, routed connection 
                // should still use VNN of AlwaysOn cluster as server for pooling purposes.
                connHandler.PoolGroupProviderInfo.AliasCheck(serverInfo.PreRoutingServerName == null ?
                    serverInfo.ResolvedServerName : serverInfo.PreRoutingServerName);
            }
            _state = TdsParserState.OpenNotLoggedIn;
            _physicalStateObj.SniContext = SniContext.Snix_PreLoginBeforeSuccessfulWrite;
            _physicalStateObj.TimeoutTime = timerExpire;

            bool marsCapable = false;

            _connHandler.TimeoutErrorInternal.EndPhase(SqlConnectionTimeoutErrorPhase.InitializeConnection);
            _connHandler.TimeoutErrorInternal.SetAndBeginPhase(SqlConnectionTimeoutErrorPhase.SendPreLoginHandshake);

            uint result = _physicalStateObj.SniGetConnectionId(ref _connHandler._clientConnectionId);
            Debug.Assert(result == TdsEnums.SNI_SUCCESS, "Unexpected failure state upon calling SniGetConnectionId");

            SendPreLoginHandshake(instanceName, encrypt);

            _connHandler.TimeoutErrorInternal.EndPhase(SqlConnectionTimeoutErrorPhase.SendPreLoginHandshake);
            _connHandler.TimeoutErrorInternal.SetAndBeginPhase(SqlConnectionTimeoutErrorPhase.ConsumePreLoginHandshake);

            _physicalStateObj.SniContext = SniContext.Snix_PreLogin;

            PreLoginHandshakeStatus status = ConsumePreLoginHandshake(encrypt, trustServerCert, integratedSecurity, out marsCapable, out _connHandler._fedAuthRequired);

            if (status == PreLoginHandshakeStatus.InstanceFailure)
            {
                _physicalStateObj.Dispose(); // Close previous connection

                // On Instance failure re-connect and flush SNI named instance cache.
                _physicalStateObj.SniContext = SniContext.Snix_Connect;

                _physicalStateObj.CreatePhysicalSNIHandle(serverInfo.ExtendedServerName, ignoreSniOpenTimeout, timerExpire, out instanceName, ref _sniSpnBuffer, true, true, fParallel, integratedSecurity);

                if (TdsEnums.SNI_SUCCESS != _physicalStateObj.Status)
                {
                    _physicalStateObj.AddError(ProcessSNIError(_physicalStateObj));
                    ThrowExceptionAndWarning(_physicalStateObj);
                }

                uint retCode = _physicalStateObj.SniGetConnectionId(ref _connHandler._clientConnectionId);

                Debug.Assert(retCode == TdsEnums.SNI_SUCCESS, "Unexpected failure state upon calling SniGetConnectionId");

                SendPreLoginHandshake(instanceName, encrypt);
                status = ConsumePreLoginHandshake(encrypt, trustServerCert, integratedSecurity, out marsCapable, out _connHandler._fedAuthRequired);

                // Don't need to check for Sphinx failure, since we've already consumed
                // one pre-login packet and know we are connecting to Shiloh.
                if (status == PreLoginHandshakeStatus.InstanceFailure)
                {
                    throw SQL.InstanceFailure();
                }
            }

            if (_fMARS && marsCapable)
            {
                // if user explicitly disables mars or mars not supported, don't create the session pool
                _sessionPool = new TdsParserSessionPool(this);
            }
            else
            {
                _fMARS = false;
            }
            return;
        }

        internal void RemoveEncryption()
        {
            Debug.Assert(_encryptionOption == EncryptionOptions.LOGIN, "Invalid encryption option state");

            uint error = _physicalStateObj.DisabeSsl();

            if (error != TdsEnums.SNI_SUCCESS)
            {
                _physicalStateObj.AddError(ProcessSNIError(_physicalStateObj));
                ThrowExceptionAndWarning(_physicalStateObj);
            }

            // create a new packet encryption changes the internal packet size
            _physicalStateObj.ClearAllWritePackets();

        }

        internal void EnableMars()
        {
            if (_fMARS)
            {
                // Cache physical stateObj and connection.
                _pMarsPhysicalConObj = _physicalStateObj;

                if (TdsParserStateObjectFactory.UseManagedSNI)
                    _pMarsPhysicalConObj.IncrementPendingCallbacks();

                uint info = 0;
                uint error = _pMarsPhysicalConObj.EnableMars(ref info);

                if (error != TdsEnums.SNI_SUCCESS)
                {
                    _physicalStateObj.AddError(ProcessSNIError(_physicalStateObj));
                    ThrowExceptionAndWarning(_physicalStateObj);
                }

                PostReadAsyncForMars();

                _physicalStateObj = CreateSession(); // Create and open default MARS stateObj and connection.
            }
        }

        internal TdsParserStateObject CreateSession()
        {
            return TdsParserStateObjectFactory.Singleton.CreateSessionObject(this, _pMarsPhysicalConObj, true);
        }

        internal TdsParserStateObject GetSession(object owner)
        {
            TdsParserStateObject session = null;
            if (MARSOn)
            {
                session = _sessionPool.GetSession(owner);

                Debug.Assert(!session._pendingData, "pending data on a pooled MARS session");
            }
            else
            {
                session = _physicalStateObj;
            }
            Debug.Assert(session._outputPacketNumber == 1, "The packet number is expected to be 1");
            return session;
        }

        internal void PutSession(TdsParserStateObject session)
        {
            session.AssertStateIsClean();

            if (MARSOn)
            {
                // This will take care of disposing if the parser is closed
                _sessionPool.PutSession(session);
            }
            else if ((_state == TdsParserState.Closed) || (_state == TdsParserState.Broken))
            {
                // Parser is closed\broken - dispose the stateObj
                Debug.Assert(session == _physicalStateObj, "MARS is off, but session to close is not the _physicalStateObj");
                _physicalStateObj.SniContext = SniContext.Snix_Close;
#if DEBUG
                _physicalStateObj.InvalidateDebugOnlyCopyOfSniContext();
#endif
                _physicalStateObj.Dispose();
            }
            else
            {
                // Non-MARS, and session is ok - remove its owner
                _physicalStateObj.Owner = null;
            }
        }


        private void SendPreLoginHandshake(byte[] instanceName, bool encrypt)
        {
            // PreLoginHandshake buffer consists of:
            // 1) Standard header, with type = MT_PRELOGIN
            // 2) Consecutive 5 bytes for each option, (1 byte length, 2 byte offset, 2 byte payload length)
            // 3) Consecutive data blocks for each option

            // NOTE: packet data needs to be big endian - not the standard little endian used by
            // the rest of the parser.

            _physicalStateObj._outputMessageType = TdsEnums.MT_PRELOGIN;

            // Initialize option offset into payload buffer
            // 5 bytes for each option (1 byte length, 2 byte offset, 2 byte payload length)
            int offset = (int)PreLoginOptions.NUMOPT * 5 + 1;

            byte[] payload = new byte[(int)PreLoginOptions.NUMOPT * 5 + TdsEnums.MAX_PRELOGIN_PAYLOAD_LENGTH];
            int payloadLength = 0;

            for (int option = (int)PreLoginOptions.VERSION; option < (int)PreLoginOptions.NUMOPT; option++)
            {
                int optionDataSize = 0;

                // Fill in the option
                _physicalStateObj.WriteByte((byte)option);

                // Fill in the offset of the option data
                _physicalStateObj.WriteByte((byte)((offset & 0xff00) >> 8)); // send upper order byte
                _physicalStateObj.WriteByte((byte)(offset & 0x00ff)); // send lower order byte

                switch (option)
                {
                    case (int)PreLoginOptions.VERSION:
                        Version systemDataVersion = ADP.GetAssemblyVersion();

                        // Major and minor
                        payload[payloadLength++] = (byte)(systemDataVersion.Major & 0xff);
                        payload[payloadLength++] = (byte)(systemDataVersion.Minor & 0xff);

                        // Build (Big Endian)
                        payload[payloadLength++] = (byte)((systemDataVersion.Build & 0xff00) >> 8);
                        payload[payloadLength++] = (byte)(systemDataVersion.Build & 0xff);

                        // Sub-build (Little Endian)
                        payload[payloadLength++] = (byte)(systemDataVersion.Revision & 0xff);
                        payload[payloadLength++] = (byte)((systemDataVersion.Revision & 0xff00) >> 8);
                        offset += 6;
                        optionDataSize = 6;
                        break;

                    case (int)PreLoginOptions.ENCRYPT:
                        if (_encryptionOption == EncryptionOptions.NOT_SUP)
                        {
                            // If OS doesn't support encryption, inform server not supported.
                            payload[payloadLength] = (byte)EncryptionOptions.NOT_SUP;
                        }
                        else
                        {
                            // Else, inform server of user request.
                            if (encrypt)
                            {
                                payload[payloadLength] = (byte)EncryptionOptions.ON;
                                _encryptionOption = EncryptionOptions.ON;
                            }
                            else
                            {
                                payload[payloadLength] = (byte)EncryptionOptions.OFF;
                                _encryptionOption = EncryptionOptions.OFF;
                            }
                        }

                        payloadLength += 1;
                        offset += 1;
                        optionDataSize = 1;
                        break;

                    case (int)PreLoginOptions.INSTANCE:
                        int i = 0;

                        while (instanceName[i] != 0)
                        {
                            payload[payloadLength] = instanceName[i];
                            payloadLength++;
                            i++;
                        }

                        payload[payloadLength] = 0; // null terminate
                        payloadLength++;
                        i++;

                        offset += i;
                        optionDataSize = i;
                        break;

                    case (int)PreLoginOptions.THREADID:
                        int threadID = TdsParserStaticMethods.GetCurrentThreadIdForTdsLoginOnly();

                        payload[payloadLength++] = (byte)((0xff000000 & threadID) >> 24);
                        payload[payloadLength++] = (byte)((0x00ff0000 & threadID) >> 16);
                        payload[payloadLength++] = (byte)((0x0000ff00 & threadID) >> 8);
                        payload[payloadLength++] = (byte)(0x000000ff & threadID);
                        offset += 4;
                        optionDataSize = 4;
                        break;

                    case (int)PreLoginOptions.MARS:
                        payload[payloadLength++] = (byte)(_fMARS ? 1 : 0);
                        offset += 1;
                        optionDataSize += 1;
                        break;

                    case (int)PreLoginOptions.TRACEID:
                        FillGuidBytes(_connHandler._clientConnectionId, payload.AsSpan(payloadLength, GUID_SIZE));
                        payloadLength += GUID_SIZE;
                        offset += GUID_SIZE;
                        optionDataSize = GUID_SIZE;

                        ActivityCorrelator.ActivityId actId = ActivityCorrelator.Next();
                        FillGuidBytes(actId.Id, payload.AsSpan(payloadLength, GUID_SIZE));
                        payloadLength += GUID_SIZE;
                        payload[payloadLength++] = (byte)(0x000000ff & actId.Sequence);
                        payload[payloadLength++] = (byte)((0x0000ff00 & actId.Sequence) >> 8);
                        payload[payloadLength++] = (byte)((0x00ff0000 & actId.Sequence) >> 16);
                        payload[payloadLength++] = (byte)((0xff000000 & actId.Sequence) >> 24);
                        int actIdSize = GUID_SIZE + sizeof(uint);
                        offset += actIdSize;
                        optionDataSize += actIdSize;
                        break;

                    case (int)PreLoginOptions.FEDAUTHREQUIRED:
                        payload[payloadLength++] = 0x01;
                        offset += 1;
                        optionDataSize += 1;
                        break;

                    default:
                        Debug.Assert(false, "UNKNOWN option in SendPreLoginHandshake");
                        break;
                }

                // Write data length
                _physicalStateObj.WriteByte((byte)((optionDataSize & 0xff00) >> 8));
                _physicalStateObj.WriteByte((byte)(optionDataSize & 0x00ff));
            }

            // Write out last option - to let server know the second part of packet completed
            _physicalStateObj.WriteByte((byte)PreLoginOptions.LASTOPT);

            // Write out payload
            _physicalStateObj.WriteByteArray(payload, payloadLength, 0);

            // Flush packet
            _physicalStateObj.WritePacket(TdsEnums.HARDFLUSH);
        }

        private PreLoginHandshakeStatus ConsumePreLoginHandshake(bool encrypt, bool trustServerCert, bool integratedSecurity, out bool marsCapable, out bool fedAuthRequired)
        {
            marsCapable = _fMARS; // Assign default value
            fedAuthRequired = false;
            bool isYukonOrLater = false;
            Debug.Assert(_physicalStateObj._syncOverAsync, "Should not attempt pends in a synchronous call");
            bool result = _physicalStateObj.TryReadNetworkPacket();
            if (!result)
            { throw SQL.SynchronousCallMayNotPend(); }

            if (_physicalStateObj._inBytesRead == 0)
            {
                // If the server did not respond then something has gone wrong and we need to close the connection
                _physicalStateObj.AddError(new SqlError(0, (byte)0x00, TdsEnums.FATAL_ERROR_CLASS, _server, SQLMessage.PreloginError(), "", 0));
                _physicalStateObj.Dispose();
                ThrowExceptionAndWarning(_physicalStateObj);
            }

            if (!_physicalStateObj.TryProcessHeader())
            { throw SQL.SynchronousCallMayNotPend(); }

            if (_physicalStateObj._inBytesPacket > TdsEnums.MAX_PACKET_SIZE || _physicalStateObj._inBytesPacket <= 0)
            {
                throw SQL.ParsingError();
            }
            byte[] payload = new byte[_physicalStateObj._inBytesPacket];

            Debug.Assert(_physicalStateObj._syncOverAsync, "Should not attempt pends in a synchronous call");
            result = _physicalStateObj.TryReadByteArray(payload, payload.Length);
            if (!result)
            { throw SQL.SynchronousCallMayNotPend(); }

            if (payload[0] == 0xaa)
            {
                // If the first byte is 0xAA, we are connecting to a 6.5 or earlier server, which
                // is not supported. 
                throw SQL.InvalidSQLServerVersionUnknown();
            }

            int offset = 0;
            int payloadOffset = 0;
            int payloadLength = 0;
            int option = payload[offset++];

            while (option != (byte)PreLoginOptions.LASTOPT)
            {
                switch (option)
                {
                    case (int)PreLoginOptions.VERSION:
                        payloadOffset = payload[offset++] << 8 | payload[offset++];
                        payloadLength = payload[offset++] << 8 | payload[offset++];

                        byte majorVersion = payload[payloadOffset];
                        byte minorVersion = payload[payloadOffset + 1];
                        int level = (payload[payloadOffset + 2] << 8) |
                                             payload[payloadOffset + 3];

                        isYukonOrLater = majorVersion >= 9;
                        if (!isYukonOrLater)
                        {
                            marsCapable = false;            // If pre-Yukon, MARS not supported.
                        }

                        break;

                    case (int)PreLoginOptions.ENCRYPT:
                        payloadOffset = payload[offset++] << 8 | payload[offset++];
                        payloadLength = payload[offset++] << 8 | payload[offset++];

                        EncryptionOptions serverOption = (EncryptionOptions)payload[payloadOffset];

                        /* internal enum EncryptionOptions {
                            OFF,
                            ON,
                            NOT_SUP,
                            REQ,
                            LOGIN
                        } */

                        switch (_encryptionOption)
                        {
                            case (EncryptionOptions.ON):
                                if (serverOption == EncryptionOptions.NOT_SUP)
                                {
                                    _physicalStateObj.AddError(new SqlError(TdsEnums.ENCRYPTION_NOT_SUPPORTED, (byte)0x00, TdsEnums.FATAL_ERROR_CLASS, _server, SQLMessage.EncryptionNotSupportedByServer(), "", 0));
                                    _physicalStateObj.Dispose();
                                    ThrowExceptionAndWarning(_physicalStateObj);
                                }

                                break;

                            case (EncryptionOptions.OFF):
                                if (serverOption == EncryptionOptions.OFF)
                                {
                                    // Only encrypt login.
                                    _encryptionOption = EncryptionOptions.LOGIN;
                                }
                                else if (serverOption == EncryptionOptions.REQ)
                                {
                                    // Encrypt all.
                                    _encryptionOption = EncryptionOptions.ON;
                                }

                                break;

                            case (EncryptionOptions.NOT_SUP):
                                if (serverOption == EncryptionOptions.REQ)
                                {
                                    _physicalStateObj.AddError(new SqlError(TdsEnums.ENCRYPTION_NOT_SUPPORTED, (byte)0x00, TdsEnums.FATAL_ERROR_CLASS, _server, SQLMessage.EncryptionNotSupportedByClient(), "", 0));
                                    _physicalStateObj.Dispose();
                                    ThrowExceptionAndWarning(_physicalStateObj);
                                }

                                break;

                            default:
                                Debug.Assert(false, "Invalid client encryption option detected");
                                break;
                        }

                        if (_encryptionOption == EncryptionOptions.ON ||
                            _encryptionOption == EncryptionOptions.LOGIN)
                        {
                            uint error = 0;
                            // If we're using legacy server certificate validation behavior (not using access token), then validate if Encrypt=true and Trust Sever Certificate = false.
                            // If using access token, validate if Trust Server Certificate=false.
                            bool shouldValidateServerCert = (encrypt && !trustServerCert) || (_connHandler._accessTokenInBytes != null && !trustServerCert);
                            uint info = (shouldValidateServerCert ? TdsEnums.SNI_SSL_VALIDATE_CERTIFICATE : 0)
                                | (isYukonOrLater ? TdsEnums.SNI_SSL_USE_SCHANNEL_CACHE : 0);

                            if (encrypt && !integratedSecurity)
                            {
                                // optimization: in case of SQL Authentication and encryption, set SNI_SSL_IGNORE_CHANNEL_BINDINGS to let SNI 
                                // know that it does not need to allocate/retrieve the Channel Bindings from the SSL context.
                                // This applies to Native SNI 
                                info |= TdsEnums.SNI_SSL_IGNORE_CHANNEL_BINDINGS;
                            }

                            error = _physicalStateObj.EnableSsl(ref info);

                            if (error != TdsEnums.SNI_SUCCESS)
                            {
                                _physicalStateObj.AddError(ProcessSNIError(_physicalStateObj));
                                ThrowExceptionAndWarning(_physicalStateObj);
                            }

                            WaitForSSLHandShakeToComplete(ref error);

                            // create a new packet encryption changes the internal packet size
                            _physicalStateObj.ClearAllWritePackets();
                        }

                        break;

                    case (int)PreLoginOptions.INSTANCE:
                        payloadOffset = payload[offset++] << 8 | payload[offset++];
                        payloadLength = payload[offset++] << 8 | payload[offset++];

                        byte ERROR_INST = 0x1;
                        byte instanceResult = payload[payloadOffset];

                        if (instanceResult == ERROR_INST)
                        {
                            // Check if server says ERROR_INST. That either means the cached info
                            // we used to connect is not valid or we connected to a named instance
                            // listening on default params.
                            return PreLoginHandshakeStatus.InstanceFailure;
                        }

                        break;

                    case (int)PreLoginOptions.THREADID:
                        // DO NOTHING FOR THREADID
                        offset += 4;
                        break;

                    case (int)PreLoginOptions.MARS:
                        payloadOffset = payload[offset++] << 8 | payload[offset++];
                        payloadLength = payload[offset++] << 8 | payload[offset++];

                        marsCapable = (payload[payloadOffset] == 0 ? false : true);

                        Debug.Assert(payload[payloadOffset] == 0 || payload[payloadOffset] == 1, "Value for Mars PreLoginHandshake option not equal to 1 or 0!");
                        break;

                    case (int)PreLoginOptions.TRACEID:
                        // DO NOTHING FOR TRACEID
                        offset += 4;
                        break;

                    case (int)PreLoginOptions.FEDAUTHREQUIRED:
                        payloadOffset = payload[offset++] << 8 | payload[offset++];
                        payloadLength = payload[offset++] << 8 | payload[offset++];

                        // Only 0x00 and 0x01 are accepted values from the server.
                        if (payload[payloadOffset] != 0x00 && payload[payloadOffset] != 0x01)
                        {
                            throw SQL.ParsingErrorValue(ParsingErrorState.FedAuthRequiredPreLoginResponseInvalidValue, (int)payload[payloadOffset]);
                        }

                        // We must NOT use the response for the FEDAUTHREQUIRED PreLogin option, if AccessToken is not null, meaning token based authentication is used.
                        if (_connHandler.ConnectionOptions != null || _connHandler._accessTokenInBytes != null)
                        {
                            fedAuthRequired = payload[payloadOffset] == 0x01 ? true : false;
                        }
                        break;

                    default:
                        Debug.Assert(false, "UNKNOWN option in ConsumePreLoginHandshake, option:" + option);

                        // DO NOTHING FOR THESE UNKNOWN OPTIONS
                        offset += 4;

                        break;
                }

                if (offset < payload.Length)
                {
                    option = payload[offset++];
                }
                else
                {
                    break;
                }
            }

            return PreLoginHandshakeStatus.Successful;
        }

        internal void Deactivate(bool connectionIsDoomed)
        {
            // Called when the connection that owns us is deactivated.


            if (MARSOn)
            {
                _sessionPool.Deactivate();
            }

            Debug.Assert(connectionIsDoomed || null == _pendingTransaction, "pending transaction at disconnect?");

            if (!connectionIsDoomed && null != _physicalStateObj)
            {
                if (_physicalStateObj._pendingData)
                {
                    DrainData(_physicalStateObj);
                }

                if (_physicalStateObj.HasOpenResult)
                { // Need to decrement openResultCount for all pending operations.
                    _physicalStateObj.DecrementOpenResultCount();
                }
            }

            // Any active, non-distributed transaction must be rolled back.  We
            // need to wait for distributed transactions to be completed by the
            // transaction manager -- we don't want to automatically roll them
            // back.
            //
            // Note that when there is a transaction delegated to this connection,
            // we will defer the deactivation of this connection until the
            // transaction manager completes the transaction.
            SqlInternalTransaction currentTransaction = CurrentTransaction;

            if (null != currentTransaction && currentTransaction.HasParentTransaction)
            {
                currentTransaction.CloseFromConnection();
                Debug.Assert(null == CurrentTransaction, "rollback didn't clear current transaction?");
            }

            Statistics = null; // must come after CleanWire or we won't count the stuff that happens there...
        }

        // Used to close the connection and then free the memory allocated for the netlib connection.
        internal void Disconnect()
        {
            if (null != _sessionPool)
            {
                // MARSOn may be true, but _sessionPool not yet created
                _sessionPool.Dispose();
            }

            // Can close the connection if its open or broken
            if (_state != TdsParserState.Closed)
            {
                //benign assert - the user could close the connection before consuming all the data
                //Debug.Assert(_physicalStateObj._inBytesUsed == _physicalStateObj._inBytesRead && _physicalStateObj._outBytesUsed == _physicalStateObj._inputHeaderLen, "TDSParser closed with data not fully sent or consumed.");

                _state = TdsParserState.Closed;

                try
                {
                    // If the _physicalStateObj has an owner, we will delay the disposal until the owner is finished with it
                    if (!_physicalStateObj.HasOwner)
                    {
                        _physicalStateObj.SniContext = SniContext.Snix_Close;
#if DEBUG
                        _physicalStateObj.InvalidateDebugOnlyCopyOfSniContext();
#endif
                        _physicalStateObj.Dispose();
                    }
                    else
                    {
                        // Remove the "initial" callback (this will allow the stateObj to be GC collected if need be)
                        _physicalStateObj.DecrementPendingCallbacks(false);
                    }

                    // Not allocated until MARS is actually enabled in SNI.
                    if (null != _pMarsPhysicalConObj)
                    {
                        _pMarsPhysicalConObj.Dispose();
                    }
                }
                finally
                {
                    _pMarsPhysicalConObj = null;
                }
            }
        }

        // Fires a single InfoMessageEvent
        private void FireInfoMessageEvent(SqlConnection connection, TdsParserStateObject stateObj, SqlError error)
        {
            string serverVersion = null;

            Debug.Assert(connection != null && _connHandler.Connection == connection);

            if (_state == TdsParserState.OpenLoggedIn)
            {
                serverVersion = _connHandler.ServerVersion;
            }

            SqlErrorCollection sqlErs = new SqlErrorCollection();

            sqlErs.Add(error);

            SqlException exc = SqlException.CreateException(sqlErs, serverVersion, _connHandler);

            bool notified;
            connection.OnInfoMessage(new SqlInfoMessageEventArgs(exc), out notified);
            if (notified)
            {
                // observable side-effects, no retry
                stateObj._syncOverAsync = true;
            }
            return;
        }

        internal void DisconnectTransaction(SqlInternalTransaction internalTransaction)
        {
            Debug.Assert(_currentTransaction != null && _currentTransaction == internalTransaction, "disconnecting different transaction");

            if (_currentTransaction != null && _currentTransaction == internalTransaction)
            {
                _currentTransaction = null;
            }
        }

        internal void RollbackOrphanedAPITransactions()
        {
            // Any active, non-distributed transaction must be rolled back.
            SqlInternalTransaction currentTransaction = CurrentTransaction;

            if (null != currentTransaction && currentTransaction.HasParentTransaction && currentTransaction.IsOrphaned)
            {
                currentTransaction.CloseFromConnection();
                Debug.Assert(null == CurrentTransaction, "rollback didn't clear current transaction?");
            }
        }

        internal void ThrowExceptionAndWarning(TdsParserStateObject stateObj, bool callerHasConnectionLock = false, bool asyncClose = false)
        {
            Debug.Assert(!callerHasConnectionLock || _connHandler._parserLock.ThreadMayHaveLock(), "Caller claims to have lock, but connection lock is not taken");

            SqlException exception = null;
            bool breakConnection;

            // This function should only be called when there was an error or warning.  If there aren't any
            // errors, the handler will be called for the warning(s).  If there was an error, the warning(s) will
            // be copied to the end of the error collection so that the user may see all the errors and also the
            // warnings that occurred.
            // can be deleted)
            SqlErrorCollection temp = stateObj.GetFullErrorAndWarningCollection(out breakConnection);

            Debug.Assert(temp != null, "TdsParser::ThrowExceptionAndWarning: null errors collection!");
            Debug.Assert(temp.Count > 0, "TdsParser::ThrowExceptionAndWarning called with no exceptions or warnings!");
            Debug.Assert(_connHandler != null, "TdsParser::ThrowExceptionAndWarning called with null connectionHandler!");

            // Don't break the connection if it is already closed
            breakConnection &= (TdsParserState.Closed != _state);
            if (breakConnection)
            {
                if ((_state == TdsParserState.OpenNotLoggedIn) && (_connHandler.ConnectionOptions.MultiSubnetFailover || _loginWithFailover) && (temp.Count == 1) && ((temp[0].Number == TdsEnums.TIMEOUT_EXPIRED) || (temp[0].Number == TdsEnums.SNI_WAIT_TIMEOUT)))
                {
                    // For Multisubnet Failover we slice the timeout to make reconnecting faster (with the assumption that the server will not failover instantaneously)
                    // However, when timeout occurs we need to not doom the internal connection and also to mark the TdsParser as closed such that the login will be will retried
                    breakConnection = false;
                    Disconnect();
                }
                else
                {
                    _state = TdsParserState.Broken;
                }
            }

            if (temp != null && temp.Count > 0)
            {
                // Construct the exception now that we've collected all the errors
                string serverVersion = null;
                if (_state == TdsParserState.OpenLoggedIn)
                {
                    serverVersion = _connHandler.ServerVersion;
                }

                if (temp.Count == 1 && temp[0].Exception != null)
                {
                    exception = SqlException.CreateException(temp, serverVersion, _connHandler, temp[0].Exception);
                }
                else
                {
                    exception = SqlException.CreateException(temp, serverVersion, _connHandler);
                }
            }

            // call OnError outside of _ErrorCollectionLock to avoid deadlock
            if (exception != null)
            {
                if (breakConnection)
                {
                    // report exception to pending async operation
                    // before OnConnectionClosed overrides the exception
                    // due to connection close notification through references
                    var taskSource = stateObj._networkPacketTaskSource;
                    if (taskSource != null)
                    {
                        taskSource.TrySetException(ADP.ExceptionWithStackTrace(exception));
                    }
                }

                if (asyncClose)
                {
                    // Wait until we have the parser lock, then try to close
                    var connHandler = _connHandler;
                    Action<Action> wrapCloseAction = closeAction =>
                    {
                        Task.Factory.StartNew(() =>
                        {
                            connHandler._parserLock.Wait(canReleaseFromAnyThread: false);
                            connHandler.ThreadHasParserLockForClose = true;
                            try
                            {
                                closeAction();
                            }
                            finally
                            {
                                connHandler.ThreadHasParserLockForClose = false;
                                connHandler._parserLock.Release();
                            }
                        });
                    };

                    _connHandler.OnError(exception, breakConnection, wrapCloseAction);
                }
                else
                {
                    // Let close know that we already have the _parserLock
                    bool threadAlreadyHadParserLockForClose = _connHandler.ThreadHasParserLockForClose;
                    if (callerHasConnectionLock)
                    {
                        _connHandler.ThreadHasParserLockForClose = true;
                    }
                    try
                    {
                        // the following handler will throw an exception or generate a warning event   
                        _connHandler.OnError(exception, breakConnection);
                    }
                    finally
                    {
                        if (callerHasConnectionLock)
                        {
                            _connHandler.ThreadHasParserLockForClose = threadAlreadyHadParserLockForClose;
                        }
                    }
                }
            }
        }

        internal SqlError ProcessSNIError(TdsParserStateObject stateObj)
        {
#if DEBUG
            // There is an exception here for MARS as its possible that another thread has closed the connection just as we see an error
            Debug.Assert(SniContext.Undefined != stateObj.DebugOnlyCopyOfSniContext || ((_fMARS) && ((_state == TdsParserState.Closed) || (_state == TdsParserState.Broken))), "SniContext must not be None");
#endif
            SNIErrorDetails details = GetSniErrorDetails();

            if (details.sniErrorNumber != 0)
            {
                // handle special SNI error codes that are converted into exception which is not a SqlException.
                switch (details.sniErrorNumber)
                {
                    case (int)SNINativeMethodWrapper.SniSpecialErrors.MultiSubnetFailoverWithMoreThan64IPs:
                        // Connecting with the MultiSubnetFailover connection option to a SQL Server instance configured with more than 64 IP addresses is not supported.
                        throw SQL.MultiSubnetFailoverWithMoreThan64IPs();

                    case (int)SNINativeMethodWrapper.SniSpecialErrors.MultiSubnetFailoverWithInstanceSpecified:
                        // Connecting to a named SQL Server instance using the MultiSubnetFailover connection option is not supported.
                        throw SQL.MultiSubnetFailoverWithInstanceSpecified();

                    case (int)SNINativeMethodWrapper.SniSpecialErrors.MultiSubnetFailoverWithNonTcpProtocol:
                        // Connecting to a SQL Server instance using the MultiSubnetFailover connection option is only supported when using the TCP protocol.
                        throw SQL.MultiSubnetFailoverWithNonTcpProtocol();
                        // continue building SqlError instance
                }
            }
            // PInvoke code automatically sets the length of the string for us
            // So no need to look for \0
            string errorMessage = details.errorMessage;

            //  Format SNI errors and add Context Information
            //
            //  General syntax is:
            //  <sqlclient message>
            //  (provider:<SNIx provider>, error: <SNIx error code> - <SNIx error message>)
            //
            // errorMessage | sniError |
            // -------------------------------------------
            // ==null       | x        | must never happen
            // !=null       | != 0     | retrieve corresponding errorMessage from resources
            // !=null       | == 0     | replace text left of errorMessage
            //

            if (TdsParserStateObjectFactory.UseManagedSNI)
                Debug.Assert(!string.IsNullOrEmpty(details.errorMessage) || details.sniErrorNumber != 0, "Empty error message received from SNI");
            else
                Debug.Assert(!string.IsNullOrEmpty(details.errorMessage), "Empty error message received from SNI");

            string sniContextEnumName = TdsEnums.GetSniContextEnumName(stateObj.SniContext);

            string sqlContextInfo = SR.GetResourceString(sniContextEnumName, sniContextEnumName);
            string providerRid = string.Format((IFormatProvider)null, "SNI_PN{0}", details.provider);
            string providerName = SR.GetResourceString(providerRid, providerRid);
            Debug.Assert(!string.IsNullOrEmpty(providerName), string.Format((IFormatProvider)null, "invalid providerResourceId '{0}'", providerRid));
            uint win32ErrorCode = details.nativeError;

            if (details.sniErrorNumber == 0)
            {
                // Provider error. The message from provider is preceded with non-localizable info from SNI
                // strip provider info from SNI
                //
                int iColon = errorMessage.IndexOf(':');
                Debug.Assert(0 <= iColon, "':' character missing in sni errorMessage");
                Debug.Assert(errorMessage.Length > iColon + 1 && errorMessage[iColon + 1] == ' ', "Expecting a space after the ':' character");

                // extract the message excluding the colon and trailing cr/lf chars
                if (0 <= iColon)
                {
                    int len = errorMessage.Length;
                    len -= Environment.NewLine.Length; // exclude newline sequence
                    iColon += 2;  // skip over ": " sequence
                    len -= iColon;
                    /*
                        The error message should come back in the following format: "TCP Provider: MESSAGE TEXT"
                        If the message is received on a Win9x OS, the error message will not contain MESSAGE TEXT 
                        If we get an error message with no message text, just return the entire message otherwise 
                        return just the message text.
                    */
                    if (len > 0)
                    {
                        errorMessage = errorMessage.Substring(iColon, len);
                    }
                }
            }
            else
            {

                if (TdsParserStateObjectFactory.UseManagedSNI)
                {
                    // SNI error. Append additional error message info if available.
                    //
                    string sniLookupMessage = SQL.GetSNIErrorMessage((int)details.sniErrorNumber);
                    errorMessage = (errorMessage != string.Empty) ?
                                    (sniLookupMessage + ": " + errorMessage) :
                                    sniLookupMessage;
                }
                else
                {
                    // SNI error. Replace the entire message.
                    //
                    errorMessage = SQL.GetSNIErrorMessage((int)details.sniErrorNumber);

                    // If its a LocalDB error, then nativeError actually contains a LocalDB-specific error code, not a win32 error code
                    if (details.sniErrorNumber == (int)SNINativeMethodWrapper.SniSpecialErrors.LocalDBErrorCode)
                    {
                        errorMessage += LocalDBAPI.GetLocalDBMessage((int)details.nativeError);
                        win32ErrorCode = 0;
                    }
                }
            }
            errorMessage = string.Format((IFormatProvider)null, "{0} (provider: {1}, error: {2} - {3})",
                sqlContextInfo, providerName, (int)details.sniErrorNumber, errorMessage);

            return new SqlError((int)details.nativeError, 0x00, TdsEnums.FATAL_ERROR_CLASS,
                                _server, errorMessage, details.function, (int)details.lineNumber, details.nativeError, details.exception);
        }

        internal void CheckResetConnection(TdsParserStateObject stateObj)
        {
            if (_fResetConnection && !stateObj._fResetConnectionSent)
            {
                Debug.Assert(stateObj._outputPacketNumber == 1 || stateObj._outputPacketNumber == 2, "In ResetConnection logic unexpectedly!");
                try
                {
                    if (_fMARS && !stateObj._fResetEventOwned)
                    {
                        // If using Async & MARS and we do not own ResetEvent - grab it.  We need to not grab lock here
                        // for case where multiple packets are sent to server from one execute.
                        stateObj._fResetEventOwned = _resetConnectionEvent.WaitOne(stateObj.GetTimeoutRemaining());

                        if (stateObj._fResetEventOwned)
                        {
                            if (stateObj.TimeoutHasExpired)
                            {
                                // We didn't timeout on the WaitOne, but we timed out by the time we decremented stateObj._timeRemaining.
                                stateObj._fResetEventOwned = !_resetConnectionEvent.Set();
                                stateObj.TimeoutTime = 0;
                            }
                        }

                        if (!stateObj._fResetEventOwned)
                        {
                            // We timed out waiting for ResetEvent.  Throw timeout exception and reset
                            // the buffer.  Nothing else to do since we did not actually send anything
                            // to the server.
                            stateObj.ResetBuffer();
                            Debug.Assert(_connHandler != null, "SqlConnectionInternalTds handler can not be null at this point.");
                            stateObj.AddError(new SqlError(TdsEnums.TIMEOUT_EXPIRED, (byte)0x00, TdsEnums.MIN_ERROR_CLASS, _server, _connHandler.TimeoutErrorInternal.GetErrorMessage(), "", 0, TdsEnums.SNI_WAIT_TIMEOUT));
                            Debug.Assert(_connHandler._parserLock.ThreadMayHaveLock(), "Thread is writing without taking the connection lock");
                            ThrowExceptionAndWarning(stateObj, callerHasConnectionLock: true);
                        }
                    }

                    if (_fResetConnection)
                    {
                        // Check again to see if we need to send reset.

                        Debug.Assert(!stateObj._fResetConnectionSent, "Unexpected state for sending reset connection");

                        if (_fPreserveTransaction)
                        {
                            // if we are reseting, set bit in header by or'ing with other value
                            stateObj._outBuff[1] = (byte)(stateObj._outBuff[1] | TdsEnums.ST_RESET_CONNECTION_PRESERVE_TRANSACTION);
                        }
                        else
                        {
                            // if we are reseting, set bit in header by or'ing with other value
                            stateObj._outBuff[1] = (byte)(stateObj._outBuff[1] | TdsEnums.ST_RESET_CONNECTION);
                        }

                        if (!_fMARS)
                        {
                            _fResetConnection = false; // If not MARS, can turn off flag now.
                            _fPreserveTransaction = false;
                        }
                        else
                        {
                            stateObj._fResetConnectionSent = true; // Otherwise set flag so we don't resend on multiple packet execute.
                        }
                    }
                    else if (_fMARS && stateObj._fResetEventOwned)
                    {
                        Debug.Assert(!stateObj._fResetConnectionSent, "Unexpected state on WritePacket ResetConnection");

                        // Otherwise if Yukon and we grabbed the event, free it.  Another execute grabbed the event and
                        // took care of sending the reset.
                        stateObj._fResetEventOwned = !_resetConnectionEvent.Set();
                        Debug.Assert(!stateObj._fResetEventOwned, "Invalid AutoResetEvent state!");
                    }
                }
                catch (Exception)
                {
                    if (_fMARS && stateObj._fResetEventOwned)
                    {
                        // If exception thrown, and we are on Yukon and own the event, release it!
                        stateObj._fResetConnectionSent = false;
                        stateObj._fResetEventOwned = !_resetConnectionEvent.Set();
                        Debug.Assert(!stateObj._fResetEventOwned, "Invalid AutoResetEvent state!");
                    }

                    throw;
                }
            }
#if DEBUG
            else
            {
                Debug.Assert(!_fResetConnection ||
                             (_fResetConnection && stateObj._fResetConnectionSent && stateObj._fResetEventOwned),
                             "Unexpected state on else ResetConnection block in WritePacket");
            }
#endif
        }

        //
        // Takes a 16 bit short and writes it.
        //
        internal void WriteShort(int v, TdsParserStateObject stateObj)
        {
            if ((stateObj._outBytesUsed + 2) > stateObj._outBuff.Length)
            {
                // if all of the short doesn't fit into the buffer
                stateObj.WriteByte((byte)(v & 0xff));
                stateObj.WriteByte((byte)((v >> 8) & 0xff));
            }
            else
            {
                // all of the short fits into the buffer
                stateObj._outBuff[stateObj._outBytesUsed] = (byte)(v & 0xff);
                stateObj._outBuff[stateObj._outBytesUsed + 1] = (byte)((v >> 8) & 0xff);
                stateObj._outBytesUsed += 2;
            }
        }

        internal void WriteUnsignedShort(ushort us, TdsParserStateObject stateObj)
        {
            WriteShort((short)us, stateObj);
        }

        //
        // Takes a long and writes out an unsigned int
        //
        internal void WriteUnsignedInt(uint i, TdsParserStateObject stateObj)
        {
            WriteInt((int)i, stateObj);
        }

        //
        // Takes an int and writes it as an int.
        //
        internal void WriteInt(int v, TdsParserStateObject stateObj)
        {
            if ((stateObj._outBytesUsed + 4) > stateObj._outBuff.Length)
            {
                // if all of the int doesn't fit into the buffer
                for (int shiftValue = 0; shiftValue < sizeof(int) * 8; shiftValue += 8)
                {
                    stateObj.WriteByte((byte)((v >> shiftValue) & 0xff));
                }
            }
            else
            {
                // all of the int fits into the buffer
                // NOTE: We don't use a loop here for performance
                stateObj._outBuff[stateObj._outBytesUsed] = (byte)(v & 0xff);
                stateObj._outBuff[stateObj._outBytesUsed + 1] = (byte)((v >> 8) & 0xff);
                stateObj._outBuff[stateObj._outBytesUsed + 2] = (byte)((v >> 16) & 0xff);
                stateObj._outBuff[stateObj._outBytesUsed + 3] = (byte)((v >> 24) & 0xff);
                stateObj._outBytesUsed += 4;
            }
        }

        //
        // Takes a float and writes it as a 32 bit float.
        //
        internal void WriteFloat(float v, TdsParserStateObject stateObj)
        {
            Span<byte> bytes = stackalloc byte[sizeof(float)];
            FillFloatBytes(v, bytes);
            stateObj.WriteByteSpan(bytes);
        }

        //
        // Takes a long and writes it as a long.
        //
        internal void WriteLong(long v, TdsParserStateObject stateObj)
        {
            if ((stateObj._outBytesUsed + 8) > stateObj._outBuff.Length)
            {
                // if all of the long doesn't fit into the buffer
                for (int shiftValue = 0; shiftValue < sizeof(long) * 8; shiftValue += 8)
                {
                    stateObj.WriteByte((byte)((v >> shiftValue) & 0xff));
                }
            }
            else
            {
                // all of the long fits into the buffer
                // NOTE: We don't use a loop here for performance
                stateObj._outBuff[stateObj._outBytesUsed] = (byte)(v & 0xff);
                stateObj._outBuff[stateObj._outBytesUsed + 1] = (byte)((v >> 8) & 0xff);
                stateObj._outBuff[stateObj._outBytesUsed + 2] = (byte)((v >> 16) & 0xff);
                stateObj._outBuff[stateObj._outBytesUsed + 3] = (byte)((v >> 24) & 0xff);
                stateObj._outBuff[stateObj._outBytesUsed + 4] = (byte)((v >> 32) & 0xff);
                stateObj._outBuff[stateObj._outBytesUsed + 5] = (byte)((v >> 40) & 0xff);
                stateObj._outBuff[stateObj._outBytesUsed + 6] = (byte)((v >> 48) & 0xff);
                stateObj._outBuff[stateObj._outBytesUsed + 7] = (byte)((v >> 56) & 0xff);
                stateObj._outBytesUsed += 8;
            }
        }

        //
        // Takes a long and writes part of it
        //
        internal void WritePartialLong(long v, int length, TdsParserStateObject stateObj)
        {
            Debug.Assert(length <= 8, "Length specified is longer than the size of a long");
            Debug.Assert(length >= 0, "Length should not be negative");

            if ((stateObj._outBytesUsed + length) > stateObj._outBuff.Length)
            {
                // if all of the long doesn't fit into the buffer
                for (int shiftValue = 0; shiftValue < length * 8; shiftValue += 8)
                {
                    stateObj.WriteByte((byte)((v >> shiftValue) & 0xff));
                }
            }
            else
            {
                // all of the long fits into the buffer
                for (int index = 0; index < length; index++)
                {
                    stateObj._outBuff[stateObj._outBytesUsed + index] = (byte)((v >> (index * 8)) & 0xff);
                }
                stateObj._outBytesUsed += length;
            }
        }

        //
        // Takes a ulong and writes it as a ulong.
        //
        internal void WriteUnsignedLong(ulong uv, TdsParserStateObject stateObj)
        {
            WriteLong((long)uv, stateObj);
        }

        //
        // Takes a double and writes it as a 64 bit double.
        //
        internal void WriteDouble(double v, TdsParserStateObject stateObj)
        {
            Span<byte> bytes = stackalloc byte[sizeof(double)];
            FillDoubleBytes(v, bytes);
            stateObj.WriteByteSpan(bytes);

        }

        internal void PrepareResetConnection(bool preserveTransaction)
        {
            // Set flag to reset connection upon next use - only for use on shiloh!
            _fResetConnection = true;
            _fPreserveTransaction = preserveTransaction;
        }



        internal bool Run(RunBehavior runBehavior, SqlCommand cmdHandler, SqlDataReader dataStream, BulkCopySimpleResultSet bulkCopyHandler, TdsParserStateObject stateObj)
        {
            bool syncOverAsync = stateObj._syncOverAsync;
            try
            {
                stateObj._syncOverAsync = true;

                bool dataReady;
                bool result = TryRun(runBehavior, cmdHandler, dataStream, bulkCopyHandler, stateObj, out dataReady);
                Debug.Assert(result == true, "Should never return false when _syncOverAsync is set");
                return dataReady;
            }
            finally
            {
                stateObj._syncOverAsync = syncOverAsync;
            }
        }

        /// <summary>
        /// Checks if the given token is a valid TDS token
        /// </summary>
        /// <param name="token">Token to check</param>
        /// <returns>True if the token is a valid TDS token, otherwise false</returns>
        internal static bool IsValidTdsToken(byte token)
        {
            return (
                token == TdsEnums.SQLERROR ||
                token == TdsEnums.SQLINFO ||
                token == TdsEnums.SQLLOGINACK ||
                token == TdsEnums.SQLENVCHANGE ||
                token == TdsEnums.SQLRETURNVALUE ||
                token == TdsEnums.SQLRETURNSTATUS ||
                token == TdsEnums.SQLCOLNAME ||
                token == TdsEnums.SQLCOLFMT ||
                token == TdsEnums.SQLCOLMETADATA ||
                token == TdsEnums.SQLALTMETADATA ||
                token == TdsEnums.SQLTABNAME ||
                token == TdsEnums.SQLCOLINFO ||
                token == TdsEnums.SQLORDER ||
                token == TdsEnums.SQLALTROW ||
                token == TdsEnums.SQLROW ||
                token == TdsEnums.SQLNBCROW ||
                token == TdsEnums.SQLDONE ||
                token == TdsEnums.SQLDONEPROC ||
                token == TdsEnums.SQLDONEINPROC ||
                token == TdsEnums.SQLROWCRC ||
                token == TdsEnums.SQLSECLEVEL ||
                token == TdsEnums.SQLPROCID ||
                token == TdsEnums.SQLOFFSET ||
                token == TdsEnums.SQLSSPI ||
                token == TdsEnums.SQLFEATUREEXTACK ||
                token == TdsEnums.SQLSESSIONSTATE);
        }

        // Main parse loop for the top-level tds tokens, calls back into the I*Handler interfaces
        internal bool TryRun(RunBehavior runBehavior, SqlCommand cmdHandler, SqlDataReader dataStream, BulkCopySimpleResultSet bulkCopyHandler, TdsParserStateObject stateObj, out bool dataReady)
        {
            Debug.Assert((SniContext.Undefined != stateObj.SniContext) &&       // SniContext must not be Undefined
                ((stateObj._attentionSent) || ((SniContext.Snix_Execute != stateObj.SniContext) && (SniContext.Snix_SendRows != stateObj.SniContext))),  // SniContext should not be Execute or SendRows unless attention was sent (and, therefore, we are looking for an ACK)
                        string.Format("Unexpected SniContext on call to TryRun; SniContext={0}", stateObj.SniContext));

            if (TdsParserState.Broken == State || TdsParserState.Closed == State)
            {
                dataReady = true;
                return true; // Just in case this is called in a loop, expecting data to be returned.
            }

            dataReady = false;

            do
            {
                // If there is data ready, but we didn't exit the loop, then something is wrong
                Debug.Assert(!dataReady, "dataReady not expected - did we forget to skip the row?");

                if (stateObj._internalTimeout)
                {
                    runBehavior = RunBehavior.Attention;
                }

                if (TdsParserState.Broken == State || TdsParserState.Closed == State)
                    break; // jump out of the loop if the state is already broken or closed.

                if (!stateObj._accumulateInfoEvents && (stateObj._pendingInfoEvents != null))
                {
                    if (RunBehavior.Clean != (RunBehavior.Clean & runBehavior))
                    {
                        SqlConnection connection = null;
                        if (_connHandler != null)
                            connection = _connHandler.Connection; // SqlInternalConnection holds the user connection object as a weak ref
                        // We are omitting checks for error.Class in the code below (see processing of INFO) since we know (and assert) that error class
                        // error.Class < TdsEnums.MIN_ERROR_CLASS for info message. 
                        // Also we know that TdsEnums.MIN_ERROR_CLASS<TdsEnums.MAX_USER_CORRECTABLE_ERROR_CLASS
                        if ((connection != null) && connection.FireInfoMessageEventOnUserErrors)
                        {
                            foreach (SqlError error in stateObj._pendingInfoEvents)
                                FireInfoMessageEvent(connection, stateObj, error);
                        }
                        else
                            foreach (SqlError error in stateObj._pendingInfoEvents)
                                stateObj.AddWarning(error);
                    }
                    stateObj._pendingInfoEvents = null;
                }

                byte token;
                if (!stateObj.TryReadByte(out token))
                {
                    return false;
                }

                if (!IsValidTdsToken(token))
                {
                    Debug.Assert(false, string.Format((IFormatProvider)null, "unexpected token; token = {0,-2:X2}", token));
                    _state = TdsParserState.Broken;
                    _connHandler.BreakConnection();
                    throw SQL.ParsingError();
                }

                int tokenLength;
                if (!TryGetTokenLength(token, stateObj, out tokenLength))
                {
                    return false;
                }

                switch (token)
                {
                    case TdsEnums.SQLERROR:
                    case TdsEnums.SQLINFO:
                        {
                            if (token == TdsEnums.SQLERROR)
                            {
                                stateObj._errorTokenReceived = true; // Keep track of the fact error token was received - for Done processing.
                            }

                            SqlError error;
                            if (!TryProcessError(token, stateObj, out error))
                            {
                                return false;
                            }

                            if (token == TdsEnums.SQLINFO && stateObj._accumulateInfoEvents)
                            {
                                Debug.Assert(error.Class < TdsEnums.MIN_ERROR_CLASS, "INFO with class > TdsEnums.MIN_ERROR_CLASS");

                                if (stateObj._pendingInfoEvents == null)
                                    stateObj._pendingInfoEvents = new List<SqlError>();
                                stateObj._pendingInfoEvents.Add(error);
                                stateObj._syncOverAsync = true;
                                break;
                            }

                            if (RunBehavior.Clean != (RunBehavior.Clean & runBehavior))
                            {
                                // If FireInfoMessageEventOnUserErrors is true, we have to fire event without waiting.
                                // Otherwise we can go ahead and add it to errors/warnings collection.
                                SqlConnection connection = null;
                                if (_connHandler != null)
                                    connection = _connHandler.Connection; // SqlInternalConnection holds the user connection object as a weak ref

                                if ((connection != null) &&
                                    (connection.FireInfoMessageEventOnUserErrors == true) &&
                                    (error.Class <= TdsEnums.MAX_USER_CORRECTABLE_ERROR_CLASS))
                                {
                                    // Fire SqlInfoMessage here
                                    FireInfoMessageEvent(connection, stateObj, error);
                                }
                                else
                                {
                                    // insert error/info into the appropriate exception - warning if info, exception if error
                                    if (error.Class < TdsEnums.MIN_ERROR_CLASS)
                                    {
                                        stateObj.AddWarning(error);
                                    }
                                    else if (error.Class < TdsEnums.FATAL_ERROR_CLASS)
                                    {
                                        // Continue results processing for all non-fatal errors (<20)

                                        stateObj.AddError(error);

                                        // Add it to collection - but do NOT change run behavior UNLESS
                                        // we are in an ExecuteReader call - at which time we will be throwing
                                        // anyways so we need to consume all errors.  This is not the case
                                        // if we have already given out a reader.  If we have already given out
                                        // a reader we need to throw the error but not halt further processing.  We used to
                                        // halt processing.

                                        if (null != dataStream)
                                        {
                                            if (!dataStream.IsInitialized)
                                            {
                                                runBehavior = RunBehavior.UntilDone;
                                            }
                                        }
                                    }
                                    else
                                    {
                                        stateObj.AddError(error);

                                        // Else we have a fatal error and we need to change the behavior
                                        // since we want the complete error information in the exception.
                                        // Besides - no further results will be received.
                                        runBehavior = RunBehavior.UntilDone;
                                    }
                                }
                            }
                            else if (error.Class >= TdsEnums.FATAL_ERROR_CLASS)
                            {
                                stateObj.AddError(error);
                            }
                            break;
                        }

                    case TdsEnums.SQLCOLINFO:
                        {
                            if (null != dataStream)
                            {
                                _SqlMetaDataSet metaDataSet;
                                if (!TryProcessColInfo(dataStream.MetaData, dataStream, stateObj, out metaDataSet))
                                {
                                    return false;
                                }
                                if (!dataStream.TrySetMetaData(metaDataSet, false))
                                {
                                    return false;
                                }
                                dataStream.BrowseModeInfoConsumed = true;
                            }
                            else
                            { // no dataStream
                                if (!stateObj.TrySkipBytes(tokenLength))
                                {
                                    return false;
                                }
                            }
                            break;
                        }

                    case TdsEnums.SQLDONE:
                    case TdsEnums.SQLDONEPROC:
                    case TdsEnums.SQLDONEINPROC:
                        {
                            // RunBehavior can be modified
                            if (!TryProcessDone(cmdHandler, dataStream, ref runBehavior, stateObj))
                            {
                                return false;
                            }
                            if ((token == TdsEnums.SQLDONEPROC) && (cmdHandler != null))
                            {
                                cmdHandler.OnDoneProc();
                            }

                            break;
                        }

                    case TdsEnums.SQLORDER:
                        {
                            // don't do anything with the order token so read off the pipe
                            if (!stateObj.TrySkipBytes(tokenLength))
                            {
                                return false;
                            }
                            break;
                        }

                    case TdsEnums.SQLALTMETADATA:
                        {
                            stateObj.CloneCleanupAltMetaDataSetArray();

                            if (stateObj._cleanupAltMetaDataSetArray == null)
                            {
                                // create object on demand (lazy creation)
                                stateObj._cleanupAltMetaDataSetArray = new _SqlMetaDataSetCollection();
                            }

                            _SqlMetaDataSet cleanupAltMetaDataSet;
                            if (!TryProcessAltMetaData(tokenLength, stateObj, out cleanupAltMetaDataSet))
                            {
                                return false;
                            }

                            stateObj._cleanupAltMetaDataSetArray.SetAltMetaData(cleanupAltMetaDataSet);
                            if (null != dataStream)
                            {
                                byte metadataConsumedByte;
                                if (!stateObj.TryPeekByte(out metadataConsumedByte))
                                {
                                    return false;
                                }
                                if (!dataStream.TrySetAltMetaDataSet(cleanupAltMetaDataSet, (TdsEnums.SQLALTMETADATA != metadataConsumedByte)))
                                {
                                    return false;
                                }
                            }

                            break;
                        }

                    case TdsEnums.SQLALTROW:
                        {
                            if (!stateObj.TryStartNewRow(isNullCompressed: false))
                            { // altrows are not currently null compressed
                                return false;
                            }

                            // read will call run until dataReady. Must not read any data if returnimmetiately set
                            if (RunBehavior.ReturnImmediately != (RunBehavior.ReturnImmediately & runBehavior))
                            {
                                ushort altRowId;
                                if (!stateObj.TryReadUInt16(out altRowId))
                                { // get altRowId
                                    return false;
                                }

                                if (!TrySkipRow(stateObj._cleanupAltMetaDataSetArray.GetAltMetaData(altRowId), stateObj))
                                { // skip altRow
                                    return false;
                                }
                            }
                            else
                            {
                                dataReady = true;
                            }

                            break;
                        }

                    case TdsEnums.SQLENVCHANGE:
                        {
                            // ENVCHANGE must be processed synchronously (since it can modify the state of many objects)
                            stateObj._syncOverAsync = true;

                            SqlEnvChange[] env;
                            if (!TryProcessEnvChange(tokenLength, stateObj, out env))
                            {
                                return false;
                            }

                            for (int ii = 0; ii < env.Length; ii++)
                            {
                                if (env[ii] != null && !this.Connection.IgnoreEnvChange)
                                {
                                    switch (env[ii].type)
                                    {
                                        case TdsEnums.ENV_BEGINTRAN:
                                        case TdsEnums.ENV_ENLISTDTC:
                                            // When we get notification from the server of a new
                                            // transaction, we move any pending transaction over to
                                            // the current transaction, then we store the token in it.
                                            // if there isn't a pending transaction, then it's either
                                            // a TSQL transaction or a distributed transaction.
                                            Debug.Assert(null == _currentTransaction, "non-null current transaction with an ENV Change");
                                            _currentTransaction = _pendingTransaction;
                                            _pendingTransaction = null;

                                            if (null != _currentTransaction)
                                            {
                                                _currentTransaction.TransactionId = env[ii].newLongValue;   // this is defined as a ULongLong in the server and in the TDS Spec.
                                            }
                                            else
                                            {
                                                TransactionType transactionType = (TdsEnums.ENV_BEGINTRAN == env[ii].type) ? TransactionType.LocalFromTSQL : TransactionType.Distributed;
                                                _currentTransaction = new SqlInternalTransaction(_connHandler, transactionType, null, env[ii].newLongValue);
                                            }
                                            if (null != _statistics && !_statisticsIsInTransaction)
                                            {
                                                _statistics.SafeIncrement(ref _statistics._transactions);
                                            }
                                            _statisticsIsInTransaction = true;
                                            _retainedTransactionId = SqlInternalTransaction.NullTransactionId;
                                            break;
                                        case TdsEnums.ENV_DEFECTDTC:
                                        case TdsEnums.ENV_TRANSACTIONENDED:
                                        case TdsEnums.ENV_COMMITTRAN:
                                            //  Must clear the retain id if the server-side transaction ends by anything other
                                            //  than rollback.
                                            _retainedTransactionId = SqlInternalTransaction.NullTransactionId;
                                            goto case TdsEnums.ENV_ROLLBACKTRAN;
                                        case TdsEnums.ENV_ROLLBACKTRAN:
                                            // When we get notification of a completed transaction
                                            // we null out the current transaction.
                                            if (null != _currentTransaction)
                                            {
#if DEBUG
                                                // Check null for case where Begin and Rollback obtained in the same message.
                                                if (SqlInternalTransaction.NullTransactionId != _currentTransaction.TransactionId)
                                                {
                                                    Debug.Assert(_currentTransaction.TransactionId != env[ii].newLongValue, "transaction id's are not equal!");
                                                }
#endif

                                                if (TdsEnums.ENV_COMMITTRAN == env[ii].type)
                                                {
                                                    _currentTransaction.Completed(TransactionState.Committed);
                                                }
                                                else if (TdsEnums.ENV_ROLLBACKTRAN == env[ii].type)
                                                {
                                                    //  Hold onto transaction id if distributed tran is rolled back.  This must
                                                    //  be sent to the server on subsequent executions even though the transaction
                                                    //  is considered to be rolled back.
                                                    if (_currentTransaction.IsDistributed && _currentTransaction.IsActive)
                                                    {
                                                        _retainedTransactionId = env[ii].oldLongValue;
                                                    }
                                                    _currentTransaction.Completed(TransactionState.Aborted);
                                                }
                                                else
                                                {
                                                    _currentTransaction.Completed(TransactionState.Unknown);
                                                }
                                                _currentTransaction = null;
                                            }
                                            _statisticsIsInTransaction = false;
                                            break;

                                        default:
                                            _connHandler.OnEnvChange(env[ii]);
                                            break;
                                    }
                                }
                            }
                            break;
                        }
                    case TdsEnums.SQLLOGINACK:
                        {
                            SqlLoginAck ack;
                            if (!TryProcessLoginAck(stateObj, out ack))
                            {
                                return false;
                            }

                            _connHandler.OnLoginAck(ack);
                            break;
                        }
                    case TdsEnums.SQLFEATUREEXTACK:
                        {
                            if (!TryProcessFeatureExtAck(stateObj))
                            {
                                return false;
                            }
                            break;
                        }
                    case TdsEnums.SQLSESSIONSTATE:
                        {
                            if (!TryProcessSessionState(stateObj, tokenLength, _connHandler._currentSessionData))
                            {
                                return false;
                            }
                            break;
                        }
                    case TdsEnums.SQLCOLMETADATA:
                        {
                            if (tokenLength != TdsEnums.VARNULL)
                            {
                                _SqlMetaDataSet metadata;
                                if (!TryProcessMetaData(tokenLength, stateObj, out metadata))
                                {
                                    return false;
                                }
                                stateObj._cleanupMetaData = metadata;
                            }
                            else
                            {
                                if (cmdHandler != null)
                                {
                                    stateObj._cleanupMetaData = cmdHandler.MetaData;
                                }
                            }

                            if (null != dataStream)
                            {
                                byte peekedToken;
                                if (!stateObj.TryPeekByte(out peekedToken))
                                { // temporarily cache next byte
                                    return false;
                                }

                                if (!dataStream.TrySetMetaData(stateObj._cleanupMetaData, (TdsEnums.SQLTABNAME == peekedToken || TdsEnums.SQLCOLINFO == peekedToken)))
                                {
                                    return false;
                                }
                            }
                            else if (null != bulkCopyHandler)
                            {
                                bulkCopyHandler.SetMetaData(stateObj._cleanupMetaData);
                            }
                            break;
                        }
                    case TdsEnums.SQLROW:
                    case TdsEnums.SQLNBCROW:
                        {
                            Debug.Assert(stateObj._cleanupMetaData != null, "Reading a row, but the metadata is null");

                            if (token == TdsEnums.SQLNBCROW)
                            {
                                if (!stateObj.TryStartNewRow(isNullCompressed: true, nullBitmapColumnsCount: stateObj._cleanupMetaData.Length))
                                {
                                    return false;
                                }
                            }
                            else
                            {
                                if (!stateObj.TryStartNewRow(isNullCompressed: false))
                                {
                                    return false;
                                }
                            }

                            if (null != bulkCopyHandler)
                            {
                                if (!TryProcessRow(stateObj._cleanupMetaData, bulkCopyHandler.CreateRowBuffer(), bulkCopyHandler.CreateIndexMap(), stateObj))
                                {
                                    return false;
                                }
                            }
                            else if (RunBehavior.ReturnImmediately != (RunBehavior.ReturnImmediately & runBehavior))
                            {
                                if (!TrySkipRow(stateObj._cleanupMetaData, stateObj))
                                { // skip rows
                                    return false;
                                }
                            }
                            else
                            {
                                dataReady = true;
                            }

                            if (_statistics != null)
                            {
                                _statistics.WaitForDoneAfterRow = true;
                            }
                            break;
                        }
                    case TdsEnums.SQLRETURNSTATUS:
                        int status;
                        if (!stateObj.TryReadInt32(out status))
                        {
                            return false;
                        }
                        if (cmdHandler != null)
                        {
                            cmdHandler.OnReturnStatus(status);
                        }
                        break;
                    case TdsEnums.SQLRETURNVALUE:
                        {
                            SqlReturnValue returnValue;
                            if (!TryProcessReturnValue(tokenLength, stateObj, out returnValue))
                            {
                                return false;
                            }
                            if (cmdHandler != null)
                            {
                                cmdHandler.OnReturnValue(returnValue, stateObj);
                            }
                            break;
                        }
                    case TdsEnums.SQLSSPI:
                        {
                            // token length is length of SSPI data - call ProcessSSPI with it

                            Debug.Assert(stateObj._syncOverAsync, "ProcessSSPI does not support retry, do not attempt asynchronously");
                            stateObj._syncOverAsync = true;

                            ProcessSSPI(tokenLength);
                            break;
                        }
                    case TdsEnums.SQLTABNAME:
                        {
                            if (null != dataStream)
                            {
                                MultiPartTableName[] tableNames;
                                if (!TryProcessTableName(tokenLength, stateObj, out tableNames))
                                {
                                    return false;
                                }
                                dataStream.TableNames = tableNames;
                            }
                            else
                            {
                                if (!stateObj.TrySkipBytes(tokenLength))
                                {
                                    return false;
                                }
                            }
                            break;
                        }

                    default:
                        Debug.Fail("Unhandled token:  " + token.ToString(CultureInfo.InvariantCulture));
                        break;
                }

                Debug.Assert(stateObj._pendingData || !dataReady, "dataReady is set, but there is no pending data");
            }

            // Loop while data pending & runbehavior not return immediately, OR
            // if in attention case, loop while no more pending data & attention has not yet been
            // received.
            while ((stateObj._pendingData &&
                    (RunBehavior.ReturnImmediately != (RunBehavior.ReturnImmediately & runBehavior))) ||
                (!stateObj._pendingData && stateObj._attentionSent && !stateObj._attentionReceived));

#if DEBUG
            if ((stateObj._pendingData) && (!dataReady))
            {
                byte token;
                if (!stateObj.TryPeekByte(out token))
                {
                    return false;
                }
                Debug.Assert(IsValidTdsToken(token), string.Format("DataReady is false, but next token is not valid: {0,-2:X2}", token));
            }
#endif

            if (!stateObj._pendingData)
            {
                if (null != CurrentTransaction)
                {
                    CurrentTransaction.Activate();
                }
            }

            // if we received an attention (but this thread didn't send it) then
            // we throw an Operation Cancelled error
            if (stateObj._attentionReceived)
            {
                // Dev11 #344723: SqlClient stress hang System_Data!Tcp::ReadSync via a call to SqlDataReader::Close
                // Spin until SendAttention has cleared _attentionSending, this prevents a race condition between receiving the attention ACK and setting _attentionSent
                TryRunSetupSpinWaitContinuation(stateObj);

                Debug.Assert(stateObj._attentionSent, "Attention ACK has been received without attention sent");
                if (stateObj._attentionSent)
                {
                    // Reset attention state.
                    stateObj._attentionSent = false;
                    stateObj._attentionReceived = false;

                    if (RunBehavior.Clean != (RunBehavior.Clean & runBehavior) && !stateObj._internalTimeout)
                    {
                        // Add attention error to collection - if not RunBehavior.Clean!
                        stateObj.AddError(new SqlError(0, 0, TdsEnums.MIN_ERROR_CLASS, _server, SQLMessage.OperationCancelled(), "", 0));
                    }
                }
            }

            if (stateObj.HasErrorOrWarning)
            {
                ThrowExceptionAndWarning(stateObj);
            }
            return true;
        }

        // This is in its own method to avoid always allocating the lambda in TryRun 
        private static void TryRunSetupSpinWaitContinuation(TdsParserStateObject stateObj) => SpinWait.SpinUntil(() => !stateObj._attentionSending);

        private bool TryProcessEnvChange(int tokenLength, TdsParserStateObject stateObj, out SqlEnvChange[] sqlEnvChange)
        {
            // There could be multiple environment change messages following this token.
            byte byteLength;
            int processedLength = 0;
            int nvalues = 0;
            SqlEnvChange[] envarray = new SqlEnvChange[3];  // Why is this hardcoded to 3?

            sqlEnvChange = null;

            while (tokenLength > processedLength)
            {
                if (nvalues >= envarray.Length)
                {
                    // This is a rare path. Most of the time we will have 1 or 2 envchange data streams.
                    SqlEnvChange[] newenvarray = new SqlEnvChange[envarray.Length + 3];

                    for (int ii = 0; ii < envarray.Length; ii++)
                        newenvarray[ii] = envarray[ii];

                    envarray = newenvarray;
                }

                SqlEnvChange env = new SqlEnvChange();

                if (!stateObj.TryReadByte(out env.type))
                {
                    return false;
                }

                envarray[nvalues] = env;
                nvalues++;

                switch (env.type)
                {
                    case TdsEnums.ENV_DATABASE:
                    case TdsEnums.ENV_LANG:
                        if (!TryReadTwoStringFields(env, stateObj))
                        {
                            return false;
                        }
                        break;

                    case TdsEnums.ENV_CHARSET:
                        // we copied this behavior directly from luxor - see charset envchange
                        // section from sqlctokn.c
                        if (!TryReadTwoStringFields(env, stateObj))
                        {
                            return false;
                        }
                        if (env.newValue == TdsEnums.DEFAULT_ENGLISH_CODE_PAGE_STRING)
                        {
                            _defaultCodePage = TdsEnums.DEFAULT_ENGLISH_CODE_PAGE_VALUE;
                            _defaultEncoding = System.Text.Encoding.GetEncoding(_defaultCodePage);
                        }
                        else
                        {
                            Debug.Assert(env.newValue.Length > TdsEnums.CHARSET_CODE_PAGE_OFFSET, "TdsParser.ProcessEnvChange(): charset value received with length <=10");

                            string stringCodePage = env.newValue.Substring(TdsEnums.CHARSET_CODE_PAGE_OFFSET);

                            _defaultCodePage = int.Parse(stringCodePage, NumberStyles.Integer, CultureInfo.InvariantCulture);
                            _defaultEncoding = System.Text.Encoding.GetEncoding(_defaultCodePage);
                        }

                        break;

                    case TdsEnums.ENV_PACKETSIZE:
                        // take care of packet size right here
                        Debug.Assert(stateObj._syncOverAsync, "Should not attempt pends in a synchronous call");
                        if (!TryReadTwoStringFields(env, stateObj))
                        {
                            // Changing packet size does not support retry, should not pend"
                            throw SQL.SynchronousCallMayNotPend();
                        }
                        // Only set on physical state object - this should only occur on LoginAck prior
                        // to MARS initialization!
                        int packetSize = int.Parse(env.newValue, NumberStyles.Integer, CultureInfo.InvariantCulture);

                        if (_physicalStateObj.SetPacketSize(packetSize))
                        {
                            // If packet size changed, we need to release our SNIPackets since
                            // those are tied to packet size of connection.
                            _physicalStateObj.ClearAllWritePackets();

                            // Update SNI ConsumerInfo value to be resulting packet size
                            uint unsignedPacketSize = (uint)packetSize;

                            uint result = _physicalStateObj.SetConnectionBufferSize(ref unsignedPacketSize);
                            Debug.Assert(result == TdsEnums.SNI_SUCCESS, "Unexpected failure state upon calling SNISetInfo");
                        }

                        break;

                    case TdsEnums.ENV_LOCALEID:
                        if (!TryReadTwoStringFields(env, stateObj))
                        {
                            return false;
                        }
                        _defaultLCID = int.Parse(env.newValue, NumberStyles.Integer, CultureInfo.InvariantCulture);
                        break;

                    case TdsEnums.ENV_COMPFLAGS:
                        if (!TryReadTwoStringFields(env, stateObj))
                        {
                            return false;
                        }
                        break;

                    case TdsEnums.ENV_COLLATION:
                        Debug.Assert(env.newLength == 5 || env.newLength == 0, "Improper length in new collation!");
                        if (!stateObj.TryReadByte(out byteLength))
                        {
                            return false;
                        }
                        env.newLength = byteLength;
                        if (env.newLength == 5)
                        {
                            if (!TryProcessCollation(stateObj, out env.newCollation))
                            {
                                return false;
                            }

                            // Give the parser the new collation values in case parameters don't specify one
                            _defaultCollation = env.newCollation;

                            // UTF8 collation
                            if ((env.newCollation.info & TdsEnums.UTF8_IN_TDSCOLLATION) == TdsEnums.UTF8_IN_TDSCOLLATION)
                            {
                                _defaultEncoding = Encoding.UTF8;
                            }
                            else
                            {
                                int newCodePage = GetCodePage(env.newCollation, stateObj);
                                if (newCodePage != _defaultCodePage)
                                {
                                    _defaultCodePage = newCodePage;
                                    _defaultEncoding = System.Text.Encoding.GetEncoding(_defaultCodePage);
                                }
                            }
                            _defaultLCID = env.newCollation.LCID;
                        }

                        if (!stateObj.TryReadByte(out byteLength))
                        {
                            return false;
                        }
                        env.oldLength = byteLength;
                        Debug.Assert(env.oldLength == 5 || env.oldLength == 0, "Improper length in old collation!");
                        if (env.oldLength == 5)
                        {
                            if (!TryProcessCollation(stateObj, out env.oldCollation))
                            {
                                return false;
                            }
                        }

                        env.length = 3 + env.newLength + env.oldLength;
                        break;

                    case TdsEnums.ENV_BEGINTRAN:
                    case TdsEnums.ENV_COMMITTRAN:
                    case TdsEnums.ENV_ROLLBACKTRAN:
                    case TdsEnums.ENV_ENLISTDTC:
                    case TdsEnums.ENV_DEFECTDTC:
                    case TdsEnums.ENV_TRANSACTIONENDED:
                        if (!stateObj.TryReadByte(out byteLength))
                        {
                            return false;
                        }
                        env.newLength = byteLength;
                        Debug.Assert(env.newLength == 0 || env.newLength == 8, "Improper length for new transaction id!");

                        if (env.newLength > 0)
                        {
                            if (!stateObj.TryReadInt64(out env.newLongValue))
                            {
                                return false;
                            }
                            Debug.Assert(env.newLongValue != SqlInternalTransaction.NullTransactionId, "New transaction id is null?"); // the server guarantees that zero is an invalid transaction id.
                        }
                        else
                        {
                            env.newLongValue = SqlInternalTransaction.NullTransactionId; // the server guarantees that zero is an invalid transaction id.
                        }

                        if (!stateObj.TryReadByte(out byteLength))
                        {
                            return false;
                        }
                        env.oldLength = byteLength;
                        Debug.Assert(env.oldLength == 0 || env.oldLength == 8, "Improper length for old transaction id!");

                        if (env.oldLength > 0)
                        {
                            if (!stateObj.TryReadInt64(out env.oldLongValue))
                            {
                                return false;
                            }
                            Debug.Assert(env.oldLongValue != SqlInternalTransaction.NullTransactionId, "Old transaction id is null?"); // the server guarantees that zero is an invalid transaction id.
                        }
                        else
                        {
                            env.oldLongValue = SqlInternalTransaction.NullTransactionId; // the server guarantees that zero is an invalid transaction id.
                        }

                        // env.length includes 1 byte type token
                        env.length = 3 + env.newLength + env.oldLength;
                        break;

                    case TdsEnums.ENV_LOGSHIPNODE:
                        // env.newBinValue is secondary node, env.oldBinValue is witness node
                        // comes before LoginAck so we can't assert this
                        if (!TryReadTwoStringFields(env, stateObj))
                        {
                            return false;
                        }
                        break;

                    case TdsEnums.ENV_PROMOTETRANSACTION:
                        if (!stateObj.TryReadInt32(out env.newLength))
                        { // new value has 4 byte length
                            return false;
                        }
                        env.newBinValue = new byte[env.newLength];
                        if (!stateObj.TryReadByteArray(env.newBinValue, env.newLength))
                        { // read new value with 4 byte length
                            return false;
                        }

                        if (!stateObj.TryReadByte(out byteLength))
                        {
                            return false;
                        }
                        env.oldLength = byteLength;
                        Debug.Assert(0 == env.oldLength, "old length should be zero");

                        // env.length includes 1 byte for type token
                        env.length = 5 + env.newLength;
                        break;

                    case TdsEnums.ENV_TRANSACTIONMANAGERADDRESS:
                    case TdsEnums.ENV_SPRESETCONNECTIONACK:
                        if (!TryReadTwoBinaryFields(env, stateObj))
                        {
                            return false;
                        }
                        break;

                    case TdsEnums.ENV_USERINSTANCE:
                        if (!TryReadTwoStringFields(env, stateObj))
                        {
                            return false;
                        }
                        break;

                    case TdsEnums.ENV_ROUTING:
                        ushort newLength;
                        if (!stateObj.TryReadUInt16(out newLength))
                        {
                            return false;
                        }
                        env.newLength = newLength;
                        byte protocol;
                        if (!stateObj.TryReadByte(out protocol))
                        {
                            return false;
                        }
                        ushort port;
                        if (!stateObj.TryReadUInt16(out port))
                        {
                            return false;
                        }
                        ushort serverLen;
                        if (!stateObj.TryReadUInt16(out serverLen))
                        {
                            return false;
                        }
                        string serverName;
                        if (!stateObj.TryReadString(serverLen, out serverName))
                        {
                            return false;
                        }
                        env.newRoutingInfo = new RoutingInfo(protocol, port, serverName);
                        ushort oldLength;
                        if (!stateObj.TryReadUInt16(out oldLength))
                        {
                            return false;
                        }
                        if (!stateObj.TrySkipBytes(oldLength))
                        {
                            return false;
                        }
                        env.length = env.newLength + oldLength + 5; // 5=2*sizeof(UInt16)+sizeof(byte) [token+newLength+oldLength]
                        break;

                    default:
                        Debug.Assert(false, "Unknown environment change token: " + env.type);
                        break;
                }
                processedLength += env.length;
            }

            sqlEnvChange = envarray;
            return true;
        }

        private bool TryReadTwoBinaryFields(SqlEnvChange env, TdsParserStateObject stateObj)
        {
            // Used by ProcessEnvChangeToken
            byte byteLength;
            if (!stateObj.TryReadByte(out byteLength))
            {
                return false;
            }
            env.newLength = byteLength;
            env.newBinValue = new byte[env.newLength];
            if (!stateObj.TryReadByteArray(env.newBinValue, env.newLength))
            {
                return false;
            }
            if (!stateObj.TryReadByte(out byteLength))
            {
                return false;
            }
            env.oldLength = byteLength;
            env.oldBinValue = new byte[env.oldLength];
            if (!stateObj.TryReadByteArray(env.oldBinValue, env.oldLength))
            {
                return false;
            }

            // env.length includes 1 byte type token
            env.length = 3 + env.newLength + env.oldLength;
            return true;
        }

        private bool TryReadTwoStringFields(SqlEnvChange env, TdsParserStateObject stateObj)
        {
            // Used by ProcessEnvChangeToken
            byte newLength, oldLength;
            string newValue, oldValue;
            if (!stateObj.TryReadByte(out newLength))
            {
                return false;
            }
            if (!stateObj.TryReadString(newLength, out newValue))
            {
                return false;
            }
            if (!stateObj.TryReadByte(out oldLength))
            {
                return false;
            }
            if (!stateObj.TryReadString(oldLength, out oldValue))
            {
                return false;
            }

            env.newLength = newLength;
            env.newValue = newValue;
            env.oldLength = oldLength;
            env.oldValue = oldValue;

            // env.length includes 1 byte type token
            env.length = 3 + env.newLength * 2 + env.oldLength * 2;
            return true;
        }

        private bool TryProcessDone(SqlCommand cmd, SqlDataReader reader, ref RunBehavior run, TdsParserStateObject stateObj)
        {
            ushort curCmd;
            ushort status;
            int count;

            // status
            // command
            // rowcount (valid only if DONE_COUNT bit is set)

            if (!stateObj.TryReadUInt16(out status))
            {
                return false;
            }
            if (!stateObj.TryReadUInt16(out curCmd))
            {
                return false;
            }

            long longCount;
            if (!stateObj.TryReadInt64(out longCount))
            {
                return false;
            }
            count = (int)longCount;

            // We get a done token with the attention bit set
            if (TdsEnums.DONE_ATTN == (status & TdsEnums.DONE_ATTN))
            {
                Debug.Assert(TdsEnums.DONE_MORE != (status & TdsEnums.DONE_MORE), "Not expecting DONE_MORE when receiving DONE_ATTN");
                Debug.Assert(stateObj._attentionSent, "Received attention done without sending one!");
                stateObj._attentionReceived = true;
                Debug.Assert(stateObj._inBytesUsed == stateObj._inBytesRead && stateObj._inBytesPacket == 0, "DONE_ATTN received with more data left on wire");
            }
            if ((null != cmd) && (TdsEnums.DONE_COUNT == (status & TdsEnums.DONE_COUNT)))
            {
                if (curCmd != TdsEnums.SELECT)
                {
                    cmd.InternalRecordsAffected = count;
                }
                // Skip the bogus DONE counts sent by the server
                if (stateObj._receivedColMetaData || (curCmd != TdsEnums.SELECT))
                {
                    cmd.OnStatementCompleted(count);
                }
            }

            stateObj._receivedColMetaData = false;

            // Surface exception for DONE_ERROR in the case we did not receive an error token
            // in the stream, but an error occurred.  In these cases, we throw a general server error.  The
            // situations where this can occur are: an invalid buffer received from client, login error
            // and the server refused our connection, and the case where we are trying to log in but
            // the server has reached its max connection limit.  Bottom line, we need to throw general
            // error in the cases where we did not receive an error token along with the DONE_ERROR.
            if ((TdsEnums.DONE_ERROR == (TdsEnums.DONE_ERROR & status)) && stateObj.ErrorCount == 0 &&
                  stateObj._errorTokenReceived == false && (RunBehavior.Clean != (RunBehavior.Clean & run)))
            {
                stateObj.AddError(new SqlError(0, 0, TdsEnums.MIN_ERROR_CLASS, _server, SQLMessage.SevereError(), "", 0));

                if (null != reader)
                {
                    if (!reader.IsInitialized)
                    {
                        run = RunBehavior.UntilDone;
                    }
                }
            }

            // Similar to above, only with a more severe error.  In this case, if we received
            // the done_srverror, this exception will be added to the collection regardless.
            // The server will always break the connection in this case.
            if ((TdsEnums.DONE_SRVERROR == (TdsEnums.DONE_SRVERROR & status)) && (RunBehavior.Clean != (RunBehavior.Clean & run)))
            {
                stateObj.AddError(new SqlError(0, 0, TdsEnums.FATAL_ERROR_CLASS, _server, SQLMessage.SevereError(), "", 0));

                if (null != reader)
                {
                    if (!reader.IsInitialized)
                    {
                        run = RunBehavior.UntilDone;
                    }
                }
            }

            ProcessSqlStatistics(curCmd, status, count);

            // stop if the DONE_MORE bit isn't set (see above for attention handling)
            if (TdsEnums.DONE_MORE != (status & TdsEnums.DONE_MORE))
            {
                stateObj._errorTokenReceived = false;
                if (stateObj._inBytesUsed >= stateObj._inBytesRead)
                {
                    stateObj._pendingData = false;
                }
            }

            // _pendingData set by e.g. 'TdsExecuteSQLBatch'
            // _hasOpenResult always set to true by 'WriteMarsHeader'
            //
            if (!stateObj._pendingData && stateObj._hasOpenResult)
            {
                /*
                                Debug.Assert(!((sqlTransaction != null               && _distributedTransaction != null) ||
                                               (_userStartedLocalTransaction != null && _distributedTransaction != null))
                                              , "ProcessDone - have both distributed and local transactions not null!");
                */
                // WebData 112722

                stateObj.DecrementOpenResultCount();
            }

            return true;
        }

        private void ProcessSqlStatistics(ushort curCmd, ushort status, int count)
        {
            // SqlStatistics bookkeeping stuff
            //
            if (null != _statistics)
            {
                // any done after row(s) counts as a resultset
                if (_statistics.WaitForDoneAfterRow)
                {
                    _statistics.SafeIncrement(ref _statistics._sumResultSets);
                    _statistics.WaitForDoneAfterRow = false;
                }

                // clear row count DONE_COUNT flag is not set
                if (!(TdsEnums.DONE_COUNT == (status & TdsEnums.DONE_COUNT)))
                {
                    count = 0;
                }

                switch (curCmd)
                {
                    case TdsEnums.INSERT:
                    case TdsEnums.DELETE:
                    case TdsEnums.UPDATE:
                    case TdsEnums.MERGE:
                        _statistics.SafeIncrement(ref _statistics._iduCount);
                        _statistics.SafeAdd(ref _statistics._iduRows, count);
                        if (!_statisticsIsInTransaction)
                        {
                            _statistics.SafeIncrement(ref _statistics._transactions);
                        }

                        break;

                    case TdsEnums.SELECT:
                        _statistics.SafeIncrement(ref _statistics._selectCount);
                        _statistics.SafeAdd(ref _statistics._selectRows, count);
                        break;

                    case TdsEnums.BEGINXACT:
                        if (!_statisticsIsInTransaction)
                        {
                            _statistics.SafeIncrement(ref _statistics._transactions);
                        }
                        _statisticsIsInTransaction = true;
                        break;

                    case TdsEnums.OPENCURSOR:
                        _statistics.SafeIncrement(ref _statistics._cursorOpens);
                        break;

                    case TdsEnums.ABORT:
                        _statisticsIsInTransaction = false;
                        break;

                    case TdsEnums.ENDXACT:
                        _statisticsIsInTransaction = false;
                        break;
                } // switch
            }
            else
            {
                switch (curCmd)
                {
                    case TdsEnums.BEGINXACT:
                        _statisticsIsInTransaction = true;
                        break;

                    case TdsEnums.ABORT:
                    case TdsEnums.ENDXACT:
                        _statisticsIsInTransaction = false;
                        break;
                }
            }
        }

        private bool TryProcessFeatureExtAck(TdsParserStateObject stateObj)
        {
            // read feature ID
            byte featureId;
            do
            {
                if (!stateObj.TryReadByte(out featureId))
                {
                    return false;
                }
                if (featureId != TdsEnums.FEATUREEXT_TERMINATOR)
                {
                    uint dataLen;
                    if (!stateObj.TryReadUInt32(out dataLen))
                    {
                        return false;
                    }
                    byte[] data = new byte[dataLen];
                    if (dataLen > 0)
                    {
                        if (!stateObj.TryReadByteArray(data, checked((int)dataLen)))
                        {
                            return false;
                        }
                    }
                    _connHandler.OnFeatureExtAck(featureId, data);
                }
            } while (featureId != TdsEnums.FEATUREEXT_TERMINATOR);
            return true;
        }

        private bool TryProcessSessionState(TdsParserStateObject stateObj, int length, SessionData sdata)
        {
            if (length < 5)
            {
                throw SQL.ParsingError();
            }
            uint seqNum;
            if (!stateObj.TryReadUInt32(out seqNum))
            {
                return false;
            }
            if (seqNum == uint.MaxValue)
            {
                _connHandler.DoNotPoolThisConnection();
            }
            byte status;
            if (!stateObj.TryReadByte(out status))
            {
                return false;
            }
            if (status > 1)
            {
                throw SQL.ParsingError();
            }
            bool recoverable = status != 0;
            length -= 5;
            while (length > 0)
            {
                byte stateId;
                if (!stateObj.TryReadByte(out stateId))
                {
                    return false;
                }
                int stateLen;
                byte stateLenByte;
                if (!stateObj.TryReadByte(out stateLenByte))
                {
                    return false;
                }
                if (stateLenByte < 0xFF)
                {
                    stateLen = stateLenByte;
                }
                else
                {
                    if (!stateObj.TryReadInt32(out stateLen))
                    {
                        return false;
                    }
                }
                byte[] buffer = null;
                lock (sdata._delta)
                {
                    if (sdata._delta[stateId] == null)
                    {
                        buffer = new byte[stateLen];
                        sdata._delta[stateId] = new SessionStateRecord { _version = seqNum, _dataLength = stateLen, _data = buffer, _recoverable = recoverable };
                        sdata._deltaDirty = true;
                        if (!recoverable)
                        {
                            checked
                            { sdata._unrecoverableStatesCount++; }
                        }
                    }
                    else
                    {
                        if (sdata._delta[stateId]._version <= seqNum)
                        {
                            SessionStateRecord sv = sdata._delta[stateId];
                            sv._version = seqNum;
                            sv._dataLength = stateLen;
                            if (sv._recoverable != recoverable)
                            {
                                if (recoverable)
                                {
                                    Debug.Assert(sdata._unrecoverableStatesCount > 0, "Unrecoverable states count >0");
                                    sdata._unrecoverableStatesCount--;
                                }
                                else
                                {
                                    checked
                                    { sdata._unrecoverableStatesCount++; }
                                }
                                sv._recoverable = recoverable;
                            }
                            buffer = sv._data;
                            if (buffer.Length < stateLen)
                            {
                                buffer = new byte[stateLen];
                                sv._data = buffer;
                            }
                        }
                    }
                }
                if (buffer != null)
                {
                    if (!stateObj.TryReadByteArray(buffer, stateLen))
                    {
                        return false;
                    }
                }
                else
                {
                    if (!stateObj.TrySkipBytes(stateLen))
                        return false;
                }

                if (stateLenByte < 0xFF)
                {
                    length -= 2 + stateLen;
                }
                else
                {
                    length -= 6 + stateLen;
                }
            }
            sdata.AssertUnrecoverableStateCountIsCorrect();

            return true;
        }

        private bool TryProcessLoginAck(TdsParserStateObject stateObj, out SqlLoginAck sqlLoginAck)
        {
            SqlLoginAck a = new SqlLoginAck();

            sqlLoginAck = null;

            // read past interface type and version
            if (!stateObj.TrySkipBytes(1))
            {
                return false;
            }

            byte[] b = new byte[TdsEnums.VERSION_SIZE];
            if (!stateObj.TryReadByteArray(b, b.Length))
            {
                return false;
            }
            a.tdsVersion = (uint)((((((b[0] << 8) | b[1]) << 8) | b[2]) << 8) | b[3]); // bytes are in motorola order (high byte first)
            uint majorMinor = a.tdsVersion & 0xff00ffff;
            uint increment = (a.tdsVersion >> 16) & 0xff;

            // Server responds:
            // 0x07000000 -> Sphinx         // Notice server response format is different for bwd compat
            // 0x07010000 -> Shiloh RTM     // Notice server response format is different for bwd compat
            // 0x71000001 -> Shiloh SP1
            // 0x72xx0002 -> Yukon RTM
            // information provided by S. Ashwin

            switch (majorMinor)
            {
                case TdsEnums.YUKON_MAJOR << 24 | TdsEnums.YUKON_RTM_MINOR:     // Yukon
                    if (increment != TdsEnums.YUKON_INCREMENT)
                    { throw SQL.InvalidTDSVersion(); }
                    _isYukon = true;
                    break;
                case TdsEnums.KATMAI_MAJOR << 24 | TdsEnums.KATMAI_MINOR:
                    if (increment != TdsEnums.KATMAI_INCREMENT)
                    { throw SQL.InvalidTDSVersion(); }
                    _isKatmai = true;
                    break;
                case TdsEnums.DENALI_MAJOR << 24 | TdsEnums.DENALI_MINOR:
                    if (increment != TdsEnums.DENALI_INCREMENT)
                    { throw SQL.InvalidTDSVersion(); }
                    _isDenali = true;
                    break;
                default:
                    throw SQL.InvalidTDSVersion();
            }

            _isKatmai |= _isDenali;
            _isYukon |= _isKatmai;

            stateObj._outBytesUsed = stateObj._outputHeaderLen;
            byte len;
            if (!stateObj.TryReadByte(out len))
            {
                return false;
            }

            if (!stateObj.TrySkipBytes(len * ADP.CharSize))
            {
                return false;
            }
            if (!stateObj.TryReadByte(out a.majorVersion))
            {
                return false;
            }
            if (!stateObj.TryReadByte(out a.minorVersion))
            {
                return false;
            }
            byte buildNumHi, buildNumLo;
            if (!stateObj.TryReadByte(out buildNumHi))
            {
                return false;
            }
            if (!stateObj.TryReadByte(out buildNumLo))
            {
                return false;
            }

            a.buildNum = (short)((buildNumHi << 8) + buildNumLo);

            Debug.Assert(_state == TdsParserState.OpenNotLoggedIn, "ProcessLoginAck called with state not TdsParserState.OpenNotLoggedIn");
            _state = TdsParserState.OpenLoggedIn;

            {
                if (_fMARS)
                {
                    _resetConnectionEvent = new AutoResetEvent(true);
                }
            }

            // Fail if SSE UserInstance and we have not received this info.
            if (_connHandler.ConnectionOptions.UserInstance &&
                string.IsNullOrEmpty(_connHandler.InstanceName))
            {
                stateObj.AddError(new SqlError(0, 0, TdsEnums.FATAL_ERROR_CLASS, Server, SQLMessage.UserInstanceFailure(), "", 0));
                ThrowExceptionAndWarning(stateObj);
            }

            sqlLoginAck = a;
            return true;
        }

        internal bool TryProcessError(byte token, TdsParserStateObject stateObj, out SqlError error)
        {
            ushort shortLen;
            byte byteLen;
            int number;
            byte state;
            byte errorClass;

            error = null;

            if (!stateObj.TryReadInt32(out number))
            {
                return false;
            }
            if (!stateObj.TryReadByte(out state))
            {
                return false;
            }
            if (!stateObj.TryReadByte(out errorClass))
            {
                return false;
            }

            Debug.Assert(((errorClass >= TdsEnums.MIN_ERROR_CLASS) && token == TdsEnums.SQLERROR) ||
                          ((errorClass < TdsEnums.MIN_ERROR_CLASS) && token == TdsEnums.SQLINFO), "class and token don't match!");

            if (!stateObj.TryReadUInt16(out shortLen))
            {
                return false;
            }
            string message;
            if (!stateObj.TryReadString(shortLen, out message))
            {
                return false;
            }

            if (!stateObj.TryReadByte(out byteLen))
            {
                return false;
            }

            string server;

            // If the server field is not received use the locally cached value.
            if (byteLen == 0)
            {
                server = _server;
            }
            else
            {
                if (!stateObj.TryReadString(byteLen, out server))
                {
                    return false;
                }
            }

            if (!stateObj.TryReadByte(out byteLen))
            {
                return false;
            }
            string procedure;
            if (!stateObj.TryReadString(byteLen, out procedure))
            {
                return false;
            }

            int line;
            if (_isYukon)
            {
                if (!stateObj.TryReadInt32(out line))
                {
                    return false;
                }
            }
            else
            {
                ushort shortLine;
                if (!stateObj.TryReadUInt16(out shortLine))
                {
                    return false;
                }
                line = shortLine;
                // If we haven't yet completed processing login token stream yet, we may be talking to a Yukon server
                // In that case we still have to read another 2 bytes
                if (_state == TdsParserState.OpenNotLoggedIn)
                {
                    // Login incomplete
                    byte b;
                    if (!stateObj.TryPeekByte(out b))
                    {
                        return false;
                    }
                    if (b == 0)
                    {
                        // This is an invalid token value
                        ushort value;
                        if (!stateObj.TryReadUInt16(out value))
                        {
                            return false;
                        }
                        line = (line << 16) + value;
                    }
                }
            }

            error = new SqlError(number, state, errorClass, _server, message, procedure, line);
            return true;
        }


        internal bool TryProcessReturnValue(int length, TdsParserStateObject stateObj, out SqlReturnValue returnValue)
        {
            returnValue = null;
            SqlReturnValue rec = new SqlReturnValue();
            rec.length = length;        // In Yukon this length is -1
            ushort parameterIndex;
            if (!stateObj.TryReadUInt16(out parameterIndex))
            {
                return false;
            }
            byte len;
            if (!stateObj.TryReadByte(out len))
            { // Length of parameter name
                return false;
            }

            if (len > 0)
            {
                if (!stateObj.TryReadString(len, out rec.parameter))
                {
                    return false;
                }
            }

            // read status and ignore
            byte ignored;
            if (!stateObj.TryReadByte(out ignored))
            {
                return false;
            }

            uint userType;

            // read user type - 4 bytes Yukon, 2 backwards
            if (!stateObj.TryReadUInt32(out userType))
            {
                return false;
            }

            // read off the flags
            ushort ignoredFlags;
            if (!stateObj.TryReadUInt16(out ignoredFlags))
            {
                return false;
            }

            // read the type
            byte tdsType;
            if (!stateObj.TryReadByte(out tdsType))
            {
                return false;
            }

            // read the MaxLen
            // For xml datatypes, there is no tokenLength
            int tdsLen;

            if (tdsType == TdsEnums.SQLXMLTYPE)
            {
                tdsLen = TdsEnums.SQL_USHORTVARMAXLEN;
            }
            else if (IsVarTimeTds(tdsType))
                tdsLen = 0;  // placeholder until we read the scale, just make sure it's not SQL_USHORTVARMAXLEN
            else if (tdsType == TdsEnums.SQLDATE)
            {
                tdsLen = 3;
            }
            else
            {
                if (!TryGetTokenLength(tdsType, stateObj, out tdsLen))
                {
                    return false;
                }
            }

            rec.metaType = MetaType.GetSqlDataType(tdsType, userType, tdsLen);
            rec.type = rec.metaType.SqlDbType;

            // always use the nullable type for parameters if Shiloh or later
            // Sphinx sometimes sends fixed length return values
            rec.tdsType = rec.metaType.NullableType;
            rec.isNullable = true;
            if (tdsLen == TdsEnums.SQL_USHORTVARMAXLEN)
            {
                rec.metaType = MetaType.GetMaxMetaTypeFromMetaType(rec.metaType);
            }

            if (rec.type == SqlDbType.Decimal)
            {
                if (!stateObj.TryReadByte(out rec.precision))
                {
                    return false;
                }
                if (!stateObj.TryReadByte(out rec.scale))
                {
                    return false;
                }
            }

            if (rec.metaType.IsVarTime)
            {
                if (!stateObj.TryReadByte(out rec.scale))
                {
                    return false;
                }
            }

            if (tdsType == TdsEnums.SQLUDT)
            {
                if (!TryProcessUDTMetaData((SqlMetaDataPriv)rec, stateObj))
                {
                    return false;
                }
            }

            if (rec.type == SqlDbType.Xml)
            {
                // Read schema info
                byte schemapresent;
                if (!stateObj.TryReadByte(out schemapresent))
                {
                    return false;
                }

                if ((schemapresent & 1) != 0)
                {
                    if (!stateObj.TryReadByte(out len))
                    {
                        return false;
                    }
                    if (len != 0)
                    {
                        if (!stateObj.TryReadString(len, out rec.xmlSchemaCollectionDatabase))
                        {
                            return false;
                        }
                    }

                    if (!stateObj.TryReadByte(out len))
                    {
                        return false;
                    }
                    if (len != 0)
                    {
                        if (!stateObj.TryReadString(len, out rec.xmlSchemaCollectionOwningSchema))
                        {
                            return false;
                        }
                    }

                    short slen;
                    if (!stateObj.TryReadInt16(out slen))
                    {
                        return false;
                    }

                    if (slen != 0)
                    {
                        if (!stateObj.TryReadString(slen, out rec.xmlSchemaCollectionName))
                        {
                            return false;
                        }
                    }
                }
            }
            else if (rec.metaType.IsCharType)
            {
                // read the collation for 8.x servers
                if (!TryProcessCollation(stateObj, out rec.collation))
                {
                    return false;
                }

                // UTF8 collation
                if ((rec.collation.info & TdsEnums.UTF8_IN_TDSCOLLATION) == TdsEnums.UTF8_IN_TDSCOLLATION)
                {
                    rec.encoding = Encoding.UTF8;
                }
                else
                {
                    int codePage = GetCodePage(rec.collation, stateObj);

                    // If the column lcid is the same as the default, use the default encoder
                    if (codePage == _defaultCodePage)
                    {
                        rec.codePage = _defaultCodePage;
                        rec.encoding = _defaultEncoding;
                    }
                    else
                    {
                        rec.codePage = codePage;
                        rec.encoding = System.Text.Encoding.GetEncoding(rec.codePage);
                    }
                }
            }

            // for now we coerce return values into a SQLVariant, not good...
            bool isNull = false;
            ulong valLen;
            if (!TryProcessColumnHeaderNoNBC(rec, stateObj, out isNull, out valLen))
            {
                return false;
            }

            // always read as sql types
            Debug.Assert(valLen < (ulong)(int.MaxValue), "ProcessReturnValue received data size > 2Gb");

            int intlen = valLen > (ulong)(int.MaxValue) ? int.MaxValue : (int)valLen;

            if (rec.metaType.IsPlp)
            {
                intlen = int.MaxValue;    // If plp data, read it all
            }

            if (isNull)
            {
                GetNullSqlValue(rec.value, rec);
            }
            else
            {
                if (!TryReadSqlValue(rec.value, rec, intlen, stateObj))
                {
                    return false;
                }
            }

            returnValue = rec;
            return true;
        }

        internal bool TryProcessCollation(TdsParserStateObject stateObj, out SqlCollation collation)
        {
            SqlCollation newCollation = new SqlCollation();

            if (!stateObj.TryReadUInt32(out newCollation.info))
            {
                collation = null;
                return false;
            }
            if (!stateObj.TryReadByte(out newCollation.sortId))
            {
                collation = null;
                return false;
            }

            collation = newCollation;
            return true;
        }

        private void WriteCollation(SqlCollation collation, TdsParserStateObject stateObj)
        {
            if (collation == null)
            {
                _physicalStateObj.WriteByte(0);
            }
            else
            {
                _physicalStateObj.WriteByte(sizeof(uint) + sizeof(byte));
                WriteUnsignedInt(collation.info, _physicalStateObj);
                _physicalStateObj.WriteByte(collation.sortId);
            }
        }

        internal int GetCodePage(SqlCollation collation, TdsParserStateObject stateObj)
        {
            int codePage = 0;

            if (0 != collation.sortId)
            {
                codePage = TdsEnums.CODE_PAGE_FROM_SORT_ID[collation.sortId];
                Debug.Assert(0 != codePage, "GetCodePage accessed codepage array and produced 0!, sortID =" + ((Byte)(collation.sortId)).ToString((IFormatProvider)null));
            }
            else
            {
                int cultureId = collation.LCID;
                bool success = false;

                try
                {
                    codePage = CultureInfo.GetCultureInfo(cultureId).TextInfo.ANSICodePage;

                    // SqlHot 50001398: CodePage can be zero, but we should defer such errors until
                    //  we actually MUST use the code page (i.e. don't error if no ANSI data is sent).
                    success = true;
                }
                catch (ArgumentException)
                {
                }

                // If we failed, it is quite possible this is because certain culture id's
                // were removed in Win2k and beyond, however Sql Server still supports them.
                // In this case we will mask off the sort id (the leading 1). If that fails, 
                // or we have a culture id other than the cases below, we throw an error and 
                // throw away the rest of the results. 

                //  Sometimes GetCultureInfo will return CodePage 0 instead of throwing.
                //  This should be treated as an error and functionality switches into the following logic.
                if (!success || codePage == 0)
                {
                    switch (cultureId)
                    {
                        case 0x10404: // zh-TW
                        case 0x10804: // zh-CN
                        case 0x10c04: // zh-HK
                        case 0x11004: // zh-SG
                        case 0x11404: // zh-MO
                        case 0x10411: // ja-JP
                        case 0x10412: // ko-KR
                            // If one of the following special cases, mask out sortId and
                            // retry.
                            cultureId = cultureId & 0x03fff;

                            try
                            {
                                codePage = new CultureInfo(cultureId).TextInfo.ANSICodePage;
                                success = true;
                            }
                            catch (ArgumentException)
                            {
                            }
                            break;
                        case 0x827:     // Mapping Non-supported Lithuanian code page to supported Lithuanian.
                            try
                            {
                                codePage = new CultureInfo(0x427).TextInfo.ANSICodePage;
                                success = true;
                            }
                            catch (ArgumentException)
                            {
                            }
                            break;
                        default:
                            break;
                    }

                    if (!success)
                    {
                        ThrowUnsupportedCollationEncountered(stateObj);
                    }

                    Debug.Assert(codePage >= 0, string.Format("Invalid code page. codePage: {0}. cultureId: {1}", codePage, cultureId));
                }
            }

            return codePage;
        }


        internal void DrainData(TdsParserStateObject stateObj)
        {
            try
            {
                SqlDataReader.SharedState sharedState = stateObj._readerState;
                if (sharedState != null && sharedState._dataReady)
                {
                    var metadata = stateObj._cleanupMetaData;
                    if (stateObj._partialHeaderBytesRead > 0)
                    {
                        if (!stateObj.TryProcessHeader())
                        {
                            throw SQL.SynchronousCallMayNotPend();
                        }
                    }
                    if (0 == sharedState._nextColumnHeaderToRead)
                    {
                        // i. user called read but didn't fetch anything
                        if (!stateObj.Parser.TrySkipRow(stateObj._cleanupMetaData, stateObj))
                        {
                            throw SQL.SynchronousCallMayNotPend();
                        }
                    }
                    else
                    {
                        // iia.  if we still have bytes left from a partially read column, skip
                        if (sharedState._nextColumnDataToRead < sharedState._nextColumnHeaderToRead)
                        {
                            if ((sharedState._nextColumnHeaderToRead > 0) && (metadata[sharedState._nextColumnHeaderToRead - 1].metaType.IsPlp))
                            {
                                if (stateObj._longlen != 0)
                                {
                                    ulong ignored;
                                    if (!TrySkipPlpValue(ulong.MaxValue, stateObj, out ignored))
                                    {
                                        throw SQL.SynchronousCallMayNotPend();
                                    }
                                }
                            }

                            else if (0 < sharedState._columnDataBytesRemaining)
                            {
                                if (!stateObj.TrySkipLongBytes(sharedState._columnDataBytesRemaining))
                                {
                                    throw SQL.SynchronousCallMayNotPend();
                                }
                            }
                        }


                        // Read the remaining values off the wire for this row
                        if (!stateObj.Parser.TrySkipRow(metadata, sharedState._nextColumnHeaderToRead, stateObj))
                        {
                            throw SQL.SynchronousCallMayNotPend();
                        }
                    }
                }
                Run(RunBehavior.Clean, null, null, null, stateObj);
            }
            catch
            {
                _connHandler.DoomThisConnection();
                throw;
            }
        }


        internal void ThrowUnsupportedCollationEncountered(TdsParserStateObject stateObj)
        {
            stateObj.AddError(new SqlError(0, 0, TdsEnums.MIN_ERROR_CLASS, _server, SQLMessage.CultureIdError(), "", 0));

            if (null != stateObj)
            {
                DrainData(stateObj);

                stateObj._pendingData = false;
            }

            ThrowExceptionAndWarning(stateObj);
        }

        internal bool TryProcessAltMetaData(int cColumns, TdsParserStateObject stateObj, out _SqlMetaDataSet metaData)
        {
            Debug.Assert(cColumns > 0, "should have at least 1 column in altMetaData!");

            metaData = null;

            _SqlMetaDataSet altMetaDataSet = new _SqlMetaDataSet(cColumns);
            int[] indexMap = new int[cColumns];

            if (!stateObj.TryReadUInt16(out altMetaDataSet.id))
            {
                return false;
            }

            byte byCols;
            if (!stateObj.TryReadByte(out byCols))
            {
                return false;
            }

            while (byCols > 0)
            {
                if (!stateObj.TrySkipBytes(2))
                { // ignore ColNum ...
                    return false;
                }
                byCols--;
            }

            // pass 1, read the meta data off the wire
            for (int i = 0; i < cColumns; i++)
            {
                // internal meta data class
                _SqlMetaData col = altMetaDataSet[i];

                byte op;
                if (!stateObj.TryReadByte(out op))
                {
                    return false;
                }
                ushort operand;
                if (!stateObj.TryReadUInt16(out operand))
                {
                    return false;
                }

                if (!TryCommonProcessMetaData(stateObj, col))
                {
                    return false;
                }

                indexMap[i] = i;
            }

            altMetaDataSet.indexMap = indexMap;
            altMetaDataSet.visibleColumns = cColumns;

            metaData = altMetaDataSet;
            return true;
        }

        internal bool TryProcessMetaData(int cColumns, TdsParserStateObject stateObj, out _SqlMetaDataSet metaData)
        {
            Debug.Assert(cColumns > 0, "should have at least 1 column in metadata!");

            _SqlMetaDataSet newMetaData = new _SqlMetaDataSet(cColumns);
            for (int i = 0; i < cColumns; i++)
            {
                if (!TryCommonProcessMetaData(stateObj, newMetaData[i]))
                {
                    metaData = null;
                    return false;
                }
            }

            metaData = newMetaData;
            return true;
        }

        private bool IsVarTimeTds(byte tdsType)
        {
            return tdsType == TdsEnums.SQLTIME || tdsType == TdsEnums.SQLDATETIME2 || tdsType == TdsEnums.SQLDATETIMEOFFSET;
        }

        private bool TryCommonProcessMetaData(TdsParserStateObject stateObj, _SqlMetaData col)
        {
            byte byteLen;
            uint userType;

            // read user type - 4 bytes Yukon, 2 backwards
            if (!stateObj.TryReadUInt32(out userType))
            {
                return false;
            }

            // read flags and set appropriate flags in structure
            byte flags;
            if (!stateObj.TryReadByte(out flags))
            {
                return false;
            }

            col.updatability = (byte)((flags & TdsEnums.Updatability) >> 2);
            col.isNullable = (TdsEnums.Nullable == (flags & TdsEnums.Nullable));
            col.isIdentity = (TdsEnums.Identity == (flags & TdsEnums.Identity));

            // read second byte of column metadata flags
            if (!stateObj.TryReadByte(out flags))
            {
                return false;
            }

            col.isColumnSet = (TdsEnums.IsColumnSet == (flags & TdsEnums.IsColumnSet));

            byte tdsType;
            if (!stateObj.TryReadByte(out tdsType))
            {
                return false;
            }

            if (tdsType == TdsEnums.SQLXMLTYPE)
                col.length = TdsEnums.SQL_USHORTVARMAXLEN;  //Use the same length as other plp datatypes
            else if (IsVarTimeTds(tdsType))
                col.length = 0;  // placeholder until we read the scale, just make sure it's not SQL_USHORTVARMAXLEN
            else if (tdsType == TdsEnums.SQLDATE)
            {
                col.length = 3;
            }
            else
            {
                if (!TryGetTokenLength(tdsType, stateObj, out col.length))
                {
                    return false;
                }
            }

            col.metaType = MetaType.GetSqlDataType(tdsType, userType, col.length);
            col.type = col.metaType.SqlDbType;

            col.tdsType = (col.isNullable ? col.metaType.NullableType : col.metaType.TDSType);

            {
                if (TdsEnums.SQLUDT == tdsType)
                {
                    if (!TryProcessUDTMetaData((SqlMetaDataPriv)col, stateObj))
                    {
                        return false;
                    }
                }

                if (col.length == TdsEnums.SQL_USHORTVARMAXLEN)
                {
                    Debug.Assert(tdsType == TdsEnums.SQLXMLTYPE ||
                                 tdsType == TdsEnums.SQLBIGVARCHAR ||
                                 tdsType == TdsEnums.SQLBIGVARBINARY ||
                                 tdsType == TdsEnums.SQLNVARCHAR ||
                                 tdsType == TdsEnums.SQLUDT,
                                 "Invalid streaming datatype");
                    col.metaType = MetaType.GetMaxMetaTypeFromMetaType(col.metaType);
                    Debug.Assert(col.metaType.IsLong, "Max datatype not IsLong");
                    col.length = int.MaxValue;
                    if (tdsType == TdsEnums.SQLXMLTYPE)
                    {
                        byte schemapresent;
                        if (!stateObj.TryReadByte(out schemapresent))
                        {
                            return false;
                        }

                        if ((schemapresent & 1) != 0)
                        {
                            if (!stateObj.TryReadByte(out byteLen))
                            {
                                return false;
                            }
                            if (byteLen != 0)
                            {
                                if (!stateObj.TryReadString(byteLen, out col.xmlSchemaCollectionDatabase))
                                {
                                    return false;
                                }
                            }

                            if (!stateObj.TryReadByte(out byteLen))
                            {
                                return false;
                            }
                            if (byteLen != 0)
                            {
                                if (!stateObj.TryReadString(byteLen, out col.xmlSchemaCollectionOwningSchema))
                                {
                                    return false;
                                }
                            }

                            short shortLen;
                            if (!stateObj.TryReadInt16(out shortLen))
                            {
                                return false;
                            }
                            if (byteLen != 0)
                            {
                                if (!stateObj.TryReadString(shortLen, out col.xmlSchemaCollectionName))
                                {
                                    return false;
                                }
                            }
                        }
                    }
                }
            }

            if (col.type == SqlDbType.Decimal)
            {
                if (!stateObj.TryReadByte(out col.precision))
                {
                    return false;
                }
                if (!stateObj.TryReadByte(out col.scale))
                {
                    return false;
                }
            }

            if (col.metaType.IsVarTime)
            {
                if (!stateObj.TryReadByte(out col.scale))
                {
                    return false;
                }

                Debug.Assert(0 <= col.scale && col.scale <= 7);

                // calculate actual column length here
                switch (col.metaType.SqlDbType)
                {
                    case SqlDbType.Time:
                        col.length = MetaType.GetTimeSizeFromScale(col.scale);
                        break;
                    case SqlDbType.DateTime2:
                        // Date in number of days (3 bytes) + time
                        col.length = 3 + MetaType.GetTimeSizeFromScale(col.scale);
                        break;
                    case SqlDbType.DateTimeOffset:
                        // Date in days (3 bytes) + offset in minutes (2 bytes) + time
                        col.length = 5 + MetaType.GetTimeSizeFromScale(col.scale);
                        break;

                    default:
                        Debug.Assert(false, "Unknown VariableTime type!");
                        break;
                }
            }

            // read the collation for 7.x servers
            if (col.metaType.IsCharType && (tdsType != TdsEnums.SQLXMLTYPE))
            {
                if (!TryProcessCollation(stateObj, out col.collation))
                {
                    return false;
                }

                // UTF8 collation
                if ((col.collation.info & TdsEnums.UTF8_IN_TDSCOLLATION) == TdsEnums.UTF8_IN_TDSCOLLATION)
                {
                    col.encoding = Encoding.UTF8;
                }
                else
                {
                    int codePage = GetCodePage(col.collation, stateObj);

                    if (codePage == _defaultCodePage)
                    {
                        col.codePage = _defaultCodePage;
                        col.encoding = _defaultEncoding;
                    }
                    else
                    {
                        col.codePage = codePage;
                        col.encoding = System.Text.Encoding.GetEncoding(col.codePage);
                    }
                }
            }

            if (col.metaType.IsLong && !col.metaType.IsPlp)
            {
                int unusedLen = 0xFFFF;      //We ignore this value
                if (!TryProcessOneTable(stateObj, ref unusedLen, out col.multiPartTableName))
                {
                    return false;
                }
            }

            if (!stateObj.TryReadByte(out byteLen))
            {
                return false;
            }
            if (!stateObj.TryReadString(byteLen, out col.column))
            {
                return false;
            }

            // We get too many DONE COUNTs from the server, causing too many StatementCompleted event firings.
            // We only need to fire this event when we actually have a meta data stream with 0 or more rows.
            stateObj._receivedColMetaData = true;
            return true;
        }

        private void WriteUDTMetaData(object value, string database, string schema, string type, TdsParserStateObject stateObj)
        {
            // database
            if (string.IsNullOrEmpty(database))
            {
                stateObj.WriteByte(0);
            }
            else
            {
                stateObj.WriteByte((byte)database.Length);
                WriteString(database, stateObj);
            }

            // schema
            if (string.IsNullOrEmpty(schema))
            {
                stateObj.WriteByte(0);
            }
            else
            {
                stateObj.WriteByte((byte)schema.Length);
                WriteString(schema, stateObj);
            }

            // type
            if (string.IsNullOrEmpty(type))
            {
                stateObj.WriteByte(0);
            }
            else
            {
                stateObj.WriteByte((byte)type.Length);
                WriteString(type, stateObj);
            }
        }

        internal bool TryProcessTableName(int length, TdsParserStateObject stateObj, out MultiPartTableName[] multiPartTableNames)
        {
            int tablesAdded = 0;

            MultiPartTableName[] tables = new MultiPartTableName[1];
            MultiPartTableName mpt;
            while (length > 0)
            {
                if (!TryProcessOneTable(stateObj, ref length, out mpt))
                {
                    multiPartTableNames = null;
                    return false;
                }
                if (tablesAdded == 0)
                {
                    tables[tablesAdded] = mpt;
                }
                else
                {
                    MultiPartTableName[] newTables = new MultiPartTableName[tables.Length + 1];
                    Array.Copy(tables, 0, newTables, 0, tables.Length);
                    newTables[tables.Length] = mpt;
                    tables = newTables;
                }

                tablesAdded++;
            }

            multiPartTableNames = tables;
            return true;
        }

        private bool TryProcessOneTable(TdsParserStateObject stateObj, ref int length, out MultiPartTableName multiPartTableName)
        {
            ushort tableLen;
            MultiPartTableName mpt;
            string value;

            multiPartTableName = default(MultiPartTableName);

            mpt = new MultiPartTableName();
            byte nParts;

            // Find out how many parts in the TDS stream
            if (!stateObj.TryReadByte(out nParts))
            {
                return false;
            }
            length--;
            if (nParts == 4)
            {
                if (!stateObj.TryReadUInt16(out tableLen))
                {
                    return false;
                }
                length -= 2;
                if (!stateObj.TryReadString(tableLen, out value))
                {
                    return false;
                }
                mpt.ServerName = value;
                nParts--;
                length -= (tableLen * 2); // wide bytes
            }
            if (nParts == 3)
            {
                if (!stateObj.TryReadUInt16(out tableLen))
                {
                    return false;
                }
                length -= 2;
                if (!stateObj.TryReadString(tableLen, out value))
                {
                    return false;
                }
                mpt.CatalogName = value;
                length -= (tableLen * 2); // wide bytes
                nParts--;
            }
            if (nParts == 2)
            {
                if (!stateObj.TryReadUInt16(out tableLen))
                {
                    return false;
                }
                length -= 2;
                if (!stateObj.TryReadString(tableLen, out value))
                {
                    return false;
                }
                mpt.SchemaName = value;
                length -= (tableLen * 2); // wide bytes
                nParts--;
            }
            if (nParts == 1)
            {
                if (!stateObj.TryReadUInt16(out tableLen))
                {
                    return false;
                }
                length -= 2;
                if (!stateObj.TryReadString(tableLen, out value))
                {
                    return false;
                }
                mpt.TableName = value;
                length -= (tableLen * 2); // wide bytes
                nParts--;
            }
            Debug.Assert(nParts == 0, "ProcessTableName:Unidentified parts in the table name token stream!");

            multiPartTableName = mpt;
            return true;
        }

        // augments current metadata with table and key information
        private bool TryProcessColInfo(_SqlMetaDataSet columns, SqlDataReader reader, TdsParserStateObject stateObj, out _SqlMetaDataSet metaData)
        {
            Debug.Assert(columns != null && columns.Length > 0, "no metadata available!");

            metaData = null;

            for (int i = 0; i < columns.Length; i++)
            {
                _SqlMetaData col = columns[i];

                byte ignored;
                if (!stateObj.TryReadByte(out ignored))
                { // colnum, ignore
                    return false;
                }
                if (!stateObj.TryReadByte(out col.tableNum))
                {
                    return false;
                }

                // interpret status
                byte status;
                if (!stateObj.TryReadByte(out status))
                {
                    return false;
                }

                col.isDifferentName = (TdsEnums.SQLDifferentName == (status & TdsEnums.SQLDifferentName));
                col.isExpression = (TdsEnums.SQLExpression == (status & TdsEnums.SQLExpression));
                col.isKey = (TdsEnums.SQLKey == (status & TdsEnums.SQLKey));
                col.isHidden = (TdsEnums.SQLHidden == (status & TdsEnums.SQLHidden));

                // read off the base table name if it is different than the select list column name
                if (col.isDifferentName)
                {
                    byte len;
                    if (!stateObj.TryReadByte(out len))
                    {
                        return false;
                    }
                    if (!stateObj.TryReadString(len, out col.baseColumn))
                    {
                        return false;
                    }
                }

                // Fixup column name - only if result of a table - that is if it was not the result of
                // an expression.
                if ((reader.TableNames != null) && (col.tableNum > 0))
                {
                    Debug.Assert(reader.TableNames.Length >= col.tableNum, "invalid tableNames array!");
                    col.multiPartTableName = reader.TableNames[col.tableNum - 1];
                }

                // Expressions are readonly
                if (col.isExpression)
                {
                    col.updatability = 0;
                }
            }

            // set the metadata so that the stream knows some metadata info has changed
            metaData = columns;
            return true;
        }

        // takes care of any per data header information:
        // for long columns, reads off textptrs, reads length, check nullability
        // for other columns, reads length, checks nullability
        // returns length and nullability
        internal bool TryProcessColumnHeader(SqlMetaDataPriv col, TdsParserStateObject stateObj, int columnOrdinal, out bool isNull, out ulong length)
        {
            // query NBC row information first
            if (stateObj.IsNullCompressionBitSet(columnOrdinal))
            {
                isNull = true;
                // column information is not present in TDS if null compression bit is set, return now
                length = 0;
                return true;
            }

            return TryProcessColumnHeaderNoNBC(col, stateObj, out isNull, out length);
        }

        private bool TryProcessColumnHeaderNoNBC(SqlMetaDataPriv col, TdsParserStateObject stateObj, out bool isNull, out ulong length)
        {
            if (col.metaType.IsLong && !col.metaType.IsPlp)
            {
                //
                // we don't care about TextPtrs, simply go after the data after it
                //
                byte textPtrLen;
                if (!stateObj.TryReadByte(out textPtrLen))
                {
                    isNull = false;
                    length = 0;
                    return false;
                }

                if (0 != textPtrLen)
                {
                    // read past text pointer
                    if (!stateObj.TrySkipBytes(textPtrLen))
                    {
                        isNull = false;
                        length = 0;
                        return false;
                    }

                    // read past timestamp
                    if (!stateObj.TrySkipBytes(TdsEnums.TEXT_TIME_STAMP_LEN))
                    {
                        isNull = false;
                        length = 0;
                        return false;
                    }

                    isNull = false;
                    return TryGetDataLength(col, stateObj, out length);
                }
                else
                {
                    isNull = true;
                    length = 0;
                    return true;
                }
            }
            else
            {
                // non-blob columns
                ulong longlen;
                if (!TryGetDataLength(col, stateObj, out longlen))
                {
                    isNull = false;
                    length = 0;
                    return false;
                }
                isNull = IsNull(col.metaType, longlen);
                length = (isNull ? 0 : longlen);
                return true;
            }
        }

        // assumes that the current position is at the start of an altrow!
        internal bool TryGetAltRowId(TdsParserStateObject stateObj, out int id)
        {
            byte token;
            if (!stateObj.TryReadByte(out token))
            { // skip over ALTROW token
                id = 0;
                return false;
            }
            Debug.Assert((token == TdsEnums.SQLALTROW), "");

            // Start a fresh row - disable NBC since Alt Rows are never compressed
            if (!stateObj.TryStartNewRow(isNullCompressed: false))
            {
                id = 0;
                return false;
            }

            ushort shortId;
            if (!stateObj.TryReadUInt16(out shortId))
            {
                id = 0;
                return false;
            }

            id = shortId;
            return true;
        }

        // Used internally by BulkCopy only
        private bool TryProcessRow(_SqlMetaDataSet columns, object[] buffer, int[] map, TdsParserStateObject stateObj)
        {
            SqlBuffer data = new SqlBuffer();

            for (int i = 0; i < columns.Length; i++)
            {
                _SqlMetaData md = columns[i];
                Debug.Assert(md != null, "_SqlMetaData should not be null for column " + i.ToString(CultureInfo.InvariantCulture));

                bool isNull;
                ulong len;
                if (!TryProcessColumnHeader(md, stateObj, i, out isNull, out len))
                {
                    return false;
                }

                if (isNull)
                {
                    GetNullSqlValue(data, md);
                    buffer[map[i]] = data.SqlValue;
                }
                else
                {
                    // We only read up to 2Gb. Throw if data is larger. Very large data
                    // should be read in chunks in sequential read mode
                    // For Plp columns, we may have gotten only the length of the first chunk
                    if (!TryReadSqlValue(data, md, md.metaType.IsPlp ? (int.MaxValue) : (int)len, stateObj))
                    {
                        return false;
                    }
                    buffer[map[i]] = data.SqlValue;
                    if (stateObj._longlen != 0)
                    {
                        throw new SqlTruncateException(SR.GetString(SR.SqlMisc_TruncationMaxDataMessage));
                    }
                }
                data.Clear();
            }

            return true;
        }

        internal object GetNullSqlValue(SqlBuffer nullVal, SqlMetaDataPriv md)
        {
            switch (md.type)
            {
                case SqlDbType.Real:
                    nullVal.SetToNullOfType(SqlBuffer.StorageType.Single);
                    break;

                case SqlDbType.Float:
                    nullVal.SetToNullOfType(SqlBuffer.StorageType.Double);
                    break;

                case SqlDbType.Udt:
                case SqlDbType.Binary:
                case SqlDbType.VarBinary:
                case SqlDbType.Image:
                    nullVal.SqlBinary = SqlBinary.Null;
                    break;

                case SqlDbType.UniqueIdentifier:
                    nullVal.SqlGuid = SqlGuid.Null;
                    break;

                case SqlDbType.Bit:
                    nullVal.SetToNullOfType(SqlBuffer.StorageType.Boolean);
                    break;

                case SqlDbType.TinyInt:
                    nullVal.SetToNullOfType(SqlBuffer.StorageType.Byte);
                    break;

                case SqlDbType.SmallInt:
                    nullVal.SetToNullOfType(SqlBuffer.StorageType.Int16);
                    break;

                case SqlDbType.Int:
                    nullVal.SetToNullOfType(SqlBuffer.StorageType.Int32);
                    break;

                case SqlDbType.BigInt:
                    nullVal.SetToNullOfType(SqlBuffer.StorageType.Int64);
                    break;

                case SqlDbType.Char:
                case SqlDbType.VarChar:
                case SqlDbType.NChar:
                case SqlDbType.NVarChar:
                case SqlDbType.Text:
                case SqlDbType.NText:
                    nullVal.SetToNullOfType(SqlBuffer.StorageType.String);
                    break;

                case SqlDbType.Decimal:
                    nullVal.SetToNullOfType(SqlBuffer.StorageType.Decimal);
                    break;

                case SqlDbType.DateTime:
                case SqlDbType.SmallDateTime:
                    nullVal.SetToNullOfType(SqlBuffer.StorageType.DateTime);
                    break;

                case SqlDbType.Money:
                case SqlDbType.SmallMoney:
                    nullVal.SetToNullOfType(SqlBuffer.StorageType.Money);
                    break;

                case SqlDbType.Variant:
                    // DBNull.Value will have to work here
                    nullVal.SetToNullOfType(SqlBuffer.StorageType.Empty);
                    break;

                case SqlDbType.Xml:
                    nullVal.SqlCachedBuffer = SqlCachedBuffer.Null;
                    break;

                case SqlDbType.Date:
                    nullVal.SetToNullOfType(SqlBuffer.StorageType.Date);
                    break;

                case SqlDbType.Time:
                    nullVal.SetToNullOfType(SqlBuffer.StorageType.Time);
                    break;

                case SqlDbType.DateTime2:
                    nullVal.SetToNullOfType(SqlBuffer.StorageType.DateTime2);
                    break;

                case SqlDbType.DateTimeOffset:
                    nullVal.SetToNullOfType(SqlBuffer.StorageType.DateTimeOffset);
                    break;

                case SqlDbType.Timestamp:
                    break;

                default:
                    Debug.Assert(false, "unknown null sqlType!" + md.type.ToString());
                    break;
            }

            return nullVal;
        }

        internal bool TrySkipRow(_SqlMetaDataSet columns, TdsParserStateObject stateObj)
        {
            return TrySkipRow(columns, 0, stateObj);
        }

        internal bool TrySkipRow(_SqlMetaDataSet columns, int startCol, TdsParserStateObject stateObj)
        {
            for (int i = startCol; i < columns.Length; i++)
            {
                _SqlMetaData md = columns[i];

                if (!TrySkipValue(md, i, stateObj))
                {
                    return false;
                }
            }
            return true;
        }

        /// <summary>
        /// This method skips bytes of a single column value from the media. It supports NBCROW and handles all types of values, including PLP and long
        /// </summary>
        internal bool TrySkipValue(SqlMetaDataPriv md, int columnOrdinal, TdsParserStateObject stateObj)
        {
            if (stateObj.IsNullCompressionBitSet(columnOrdinal))
            {
                return true;
            }

            if (md.metaType.IsPlp)
            {
                ulong ignored;
                if (!TrySkipPlpValue(ulong.MaxValue, stateObj, out ignored))
                {
                    return false;
                }
            }
            else if (md.metaType.IsLong)
            {
                Debug.Assert(!md.metaType.IsPlp, "Plp types must be handled using SkipPlpValue");

                byte textPtrLen;
                if (!stateObj.TryReadByte(out textPtrLen))
                {
                    return false;
                }

                if (0 != textPtrLen)
                {
                    if (!stateObj.TrySkipBytes(textPtrLen + TdsEnums.TEXT_TIME_STAMP_LEN))
                    {
                        return false;
                    }

                    int length;
                    if (!TryGetTokenLength(md.tdsType, stateObj, out length))
                    {
                        return false;
                    }
                    if (!stateObj.TrySkipBytes(length))
                    {
                        return false;
                    }
                }
            }
            else
            {
                int length;
                if (!TryGetTokenLength(md.tdsType, stateObj, out length))
                {
                    return false;
                }

                // if false, no value to skip - it's null
                if (!IsNull(md.metaType, (ulong)length))
                {
                    if (!stateObj.TrySkipBytes(length))
                    {
                        return false;
                    }
                }
            }

            return true;
        }

        private bool IsNull(MetaType mt, ulong length)
        {
            // null bin and char types have a length of -1 to represent null
            if (mt.IsPlp)
            {
                return (TdsEnums.SQL_PLP_NULL == length);
            }

            // HOTFIX #50000415: for image/text, 0xFFFF is the length, not representing null
            if ((TdsEnums.VARNULL == length) && !mt.IsLong)
            {
                return true;
            }

            // other types have a length of 0 to represent null
            // long and non-PLP types will always return false because these types are either char or binary
            // this is expected since for long and non-plp types isnull is checked based on textptr field and not the length
            return ((TdsEnums.FIXEDNULL == length) && !mt.IsCharType && !mt.IsBinType);
        }

        private bool TryReadSqlStringValue(SqlBuffer value, byte type, int length, Encoding encoding, bool isPlp, TdsParserStateObject stateObj)
        {
            switch (type)
            {
                case TdsEnums.SQLCHAR:
                case TdsEnums.SQLBIGCHAR:
                case TdsEnums.SQLVARCHAR:
                case TdsEnums.SQLBIGVARCHAR:
                case TdsEnums.SQLTEXT:
                    // If bigvarchar(max), we only read the first chunk here,
                    // expecting the caller to read the rest
                    if (encoding == null)
                    {
                        // if hitting 7.0 server, encoding will be null in metadata for columns or return values since
                        // 7.0 has no support for multiple code pages in data - single code page support only
                        encoding = _defaultEncoding;
                    }
                    string stringValue;
                    if (!stateObj.TryReadStringWithEncoding(length, encoding, isPlp, out stringValue))
                    {
                        return false;
                    }
                    value.SetToString(stringValue);
                    break;

                case TdsEnums.SQLNCHAR:
                case TdsEnums.SQLNVARCHAR:
                case TdsEnums.SQLNTEXT:
                    {
                        string s = null;

                        if (isPlp)
                        {
                            char[] cc = null;

                            if (!TryReadPlpUnicodeChars(ref cc, 0, length >> 1, stateObj, out length))
                            {
                                return false;
                            }
                            if (length > 0)
                            {
                                s = new string(cc, 0, length);
                            }
                            else
                            {
                                s = ADP.StrEmpty;
                            }
                        }
                        else
                        {
                            if (!stateObj.TryReadString(length >> 1, out s))
                            {
                                return false;
                            }
                        }

                        value.SetToString(s);
                        break;
                    }

                default:
                    Debug.Assert(false, "Unknown tds type for SqlString!" + type.ToString(CultureInfo.InvariantCulture));
                    break;
            }

            return true;
        }

        internal bool TryReadSqlValue(SqlBuffer value, SqlMetaDataPriv md, int length, TdsParserStateObject stateObj)
        {
            bool isPlp = md.metaType.IsPlp;
            byte tdsType = md.tdsType;

            Debug.Assert(isPlp || !IsNull(md.metaType, (ulong)length), "null value should not get here!");
            if (isPlp)
            {
                // We must read the column value completely, no matter what length is passed in
                length = int.MaxValue;
            }
            switch (tdsType)
            {
                case TdsEnums.SQLDECIMALN:
                case TdsEnums.SQLNUMERICN:
                    if (!TryReadSqlDecimal(value, length, md.precision, md.scale, stateObj))
                    {
                        return false;
                    }
                    break;

                case TdsEnums.SQLUDT:
                case TdsEnums.SQLBINARY:
                case TdsEnums.SQLBIGBINARY:
                case TdsEnums.SQLBIGVARBINARY:
                case TdsEnums.SQLVARBINARY:
                case TdsEnums.SQLIMAGE:
                    byte[] b = null;

                    // If varbinary(max), we only read the first chunk here, expecting the caller to read the rest
                    if (isPlp)
                    {
                        // If we are given -1 for length, then we read the entire value,
                        // otherwise only the requested amount, usually first chunk.
                        int ignored;
                        if (!stateObj.TryReadPlpBytes(ref b, 0, length, out ignored))
                        {
                            return false;
                        }
                    }
                    else
                    {
                        //Debug.Assert(length > 0 && length < (long)(Int32.MaxValue), "Bad length for column");
                        b = new byte[length];
                        if (!stateObj.TryReadByteArray(b, length))
                        {
                            return false;
                        }
                    }

                    value.SqlBinary = SqlTypeWorkarounds.SqlBinaryCtor(b, true);

                    break;

                case TdsEnums.SQLCHAR:
                case TdsEnums.SQLBIGCHAR:
                case TdsEnums.SQLVARCHAR:
                case TdsEnums.SQLBIGVARCHAR:
                case TdsEnums.SQLTEXT:
                case TdsEnums.SQLNCHAR:
                case TdsEnums.SQLNVARCHAR:
                case TdsEnums.SQLNTEXT:
                    if (!TryReadSqlStringValue(value, tdsType, length, md.encoding, isPlp, stateObj))
                    {
                        return false;
                    }
                    break;

                case TdsEnums.SQLXMLTYPE:
                    // We store SqlCachedBuffer here, so that we can return either SqlBinary, SqlString or SqlXmlReader.
                    SqlCachedBuffer sqlBuf;
                    if (!SqlCachedBuffer.TryCreate(md, this, stateObj, out sqlBuf))
                    {
                        return false;
                    }

                    value.SqlCachedBuffer = sqlBuf;
                    break;

                case TdsEnums.SQLDATE:
                case TdsEnums.SQLTIME:
                case TdsEnums.SQLDATETIME2:
                case TdsEnums.SQLDATETIMEOFFSET:
                    if (!TryReadSqlDateTime(value, tdsType, length, md.scale, stateObj))
                    {
                        return false;
                    }
                    break;

                default:
                    Debug.Assert(!isPlp, "ReadSqlValue calling ReadSqlValueInternal with plp data");
                    if (!TryReadSqlValueInternal(value, tdsType, length, stateObj))
                    {
                        return false;
                    }
                    break;
            }

            Debug.Assert((stateObj._longlen == 0) && (stateObj._longlenleft == 0), "ReadSqlValue did not read plp field completely, longlen =" + stateObj._longlen.ToString((IFormatProvider)null) + ",longlenleft=" + stateObj._longlenleft.ToString((IFormatProvider)null));
            return true;
        }

        private bool TryReadSqlDateTime(SqlBuffer value, byte tdsType, int length, byte scale, TdsParserStateObject stateObj)
        {
            Span<byte> datetimeBuffer = ((uint)length <= 16) ? stackalloc byte[16] : new byte[length];

            if (!stateObj.TryReadByteArray(datetimeBuffer, length))
            {
                return false;
            }
            ReadOnlySpan<byte> dateTimeData = datetimeBuffer.Slice(0, length);
            switch (tdsType)
            {
                case TdsEnums.SQLDATE:
                    Debug.Assert(length == 3, "invalid length for date type!");
                    value.SetToDate(dateTimeData);
                    break;

                case TdsEnums.SQLTIME:
                    Debug.Assert(3 <= length && length <= 5, "invalid length for time type!");
                    value.SetToTime(dateTimeData, scale);
                    break;

                case TdsEnums.SQLDATETIME2:
                    Debug.Assert(6 <= length && length <= 8, "invalid length for datetime2 type!");
                    value.SetToDateTime2(dateTimeData, scale);
                    break;

                case TdsEnums.SQLDATETIMEOFFSET:
                    Debug.Assert(8 <= length && length <= 10, "invalid length for datetimeoffset type!");
                    value.SetToDateTimeOffset(dateTimeData, scale);
                    break;

                default:
                    Debug.Assert(false, "ReadSqlDateTime is called with the wrong tdsType");
                    break;
            }

            return true;
        }

        internal bool TryReadSqlValueInternal(SqlBuffer value, byte tdsType, int length, TdsParserStateObject stateObj)
        {
            switch (tdsType)
            {
                case TdsEnums.SQLBIT:
                case TdsEnums.SQLBITN:
                    Debug.Assert(length == 1, "invalid length for SqlBoolean type!");
                    byte byteValue;
                    if (!stateObj.TryReadByte(out byteValue))
                    {
                        return false;
                    }
                    value.Boolean = (byteValue != 0);
                    break;

                case TdsEnums.SQLINTN:
                    if (length == 1)
                    {
                        goto case TdsEnums.SQLINT1;
                    }
                    else if (length == 2)
                    {
                        goto case TdsEnums.SQLINT2;
                    }
                    else if (length == 4)
                    {
                        goto case TdsEnums.SQLINT4;
                    }
                    else
                    {
                        goto case TdsEnums.SQLINT8;
                    }

                case TdsEnums.SQLINT1:
                    Debug.Assert(length == 1, "invalid length for SqlByte type!");
                    if (!stateObj.TryReadByte(out byteValue))
                    {
                        return false;
                    }
                    value.Byte = byteValue;
                    break;

                case TdsEnums.SQLINT2:
                    Debug.Assert(length == 2, "invalid length for SqlInt16 type!");
                    short shortValue;
                    if (!stateObj.TryReadInt16(out shortValue))
                    {
                        return false;
                    }
                    value.Int16 = shortValue;
                    break;

                case TdsEnums.SQLINT4:
                    Debug.Assert(length == 4, "invalid length for SqlInt32 type!");
                    int intValue;
                    if (!stateObj.TryReadInt32(out intValue))
                    {
                        return false;
                    }
                    value.Int32 = intValue;
                    break;

                case TdsEnums.SQLINT8:
                    Debug.Assert(length == 8, "invalid length for SqlInt64 type!");
                    long longValue;
                    if (!stateObj.TryReadInt64(out longValue))
                    {
                        return false;
                    }
                    value.Int64 = longValue;
                    break;

                case TdsEnums.SQLFLTN:
                    if (length == 4)
                    {
                        goto case TdsEnums.SQLFLT4;
                    }
                    else
                    {
                        goto case TdsEnums.SQLFLT8;
                    }

                case TdsEnums.SQLFLT4:
                    Debug.Assert(length == 4, "invalid length for SqlSingle type!");
                    float singleValue;
                    if (!stateObj.TryReadSingle(out singleValue))
                    {
                        return false;
                    }
                    value.Single = singleValue;
                    break;

                case TdsEnums.SQLFLT8:
                    Debug.Assert(length == 8, "invalid length for SqlDouble type!");
                    double doubleValue;
                    if (!stateObj.TryReadDouble(out doubleValue))
                    {
                        return false;
                    }
                    value.Double = doubleValue;
                    break;

                case TdsEnums.SQLMONEYN:
                    if (length == 4)
                    {
                        goto case TdsEnums.SQLMONEY4;
                    }
                    else
                    {
                        goto case TdsEnums.SQLMONEY;
                    }

                case TdsEnums.SQLMONEY:
                    {
                        int mid;
                        uint lo;

                        if (!stateObj.TryReadInt32(out mid))
                        {
                            return false;
                        }
                        if (!stateObj.TryReadUInt32(out lo))
                        {
                            return false;
                        }

                        long l = (((long)mid) << 0x20) + ((long)lo);

                        value.SetToMoney(l);
                        break;
                    }

                case TdsEnums.SQLMONEY4:
                    if (!stateObj.TryReadInt32(out intValue))
                    {
                        return false;
                    }
                    value.SetToMoney(intValue);
                    break;

                case TdsEnums.SQLDATETIMN:
                    if (length == 4)
                    {
                        goto case TdsEnums.SQLDATETIM4;
                    }
                    else
                    {
                        goto case TdsEnums.SQLDATETIME;
                    }

                case TdsEnums.SQLDATETIM4:
                    ushort daypartShort, timepartShort;
                    if (!stateObj.TryReadUInt16(out daypartShort))
                    {
                        return false;
                    }
                    if (!stateObj.TryReadUInt16(out timepartShort))
                    {
                        return false;
                    }
                    value.SetToDateTime(daypartShort, timepartShort * SqlDateTime.SQLTicksPerMinute);
                    break;

                case TdsEnums.SQLDATETIME:
                    int daypart;
                    uint timepart;
                    if (!stateObj.TryReadInt32(out daypart))
                    {
                        return false;
                    }
                    if (!stateObj.TryReadUInt32(out timepart))
                    {
                        return false;
                    }
                    value.SetToDateTime(daypart, (int)timepart);
                    break;

                case TdsEnums.SQLUNIQUEID:
                    {
                        Debug.Assert(length == 16, "invalid length for SqlGuid type!");

                        byte[] b = new byte[length];

                        if (!stateObj.TryReadByteArray(b, length))
                        {
                            return false;
                        }
                        value.SqlGuid = SqlTypeWorkarounds.SqlGuidCtor(b, true);
                        break;
                    }

                case TdsEnums.SQLBINARY:
                case TdsEnums.SQLBIGBINARY:
                case TdsEnums.SQLBIGVARBINARY:
                case TdsEnums.SQLVARBINARY:
                case TdsEnums.SQLIMAGE:
                    {
                        // Note: Better not come here with plp data!!
                        Debug.Assert(length <= TdsEnums.MAXSIZE);
                        byte[] b = new byte[length];
                        if (!stateObj.TryReadByteArray(b, length))
                        {
                            return false;
                        }
                        value.SqlBinary = SqlTypeWorkarounds.SqlBinaryCtor(b, true);

                        break;
                    }

                case TdsEnums.SQLVARIANT:
                    if (!TryReadSqlVariant(value, length, stateObj))
                    {
                        return false;
                    }
                    break;

                default:
                    Debug.Assert(false, "Unknown SqlType!" + tdsType.ToString(CultureInfo.InvariantCulture));
                    break;
            } // switch

            return true;
        }

        //
        // Read in a SQLVariant
        //
        // SQLVariant looks like:
        // struct
        // {
        //      BYTE TypeTag
        //      BYTE cbPropBytes
        //      BYTE[] Properties
        //      BYTE[] DataVal
        // }
        internal bool TryReadSqlVariant(SqlBuffer value, int lenTotal, TdsParserStateObject stateObj)
        {
            // get the SQLVariant type
            byte type;
            if (!stateObj.TryReadByte(out type))
            {
                return false;
            }
            ushort lenMax = 0; // maximum lenData of value inside variant

            // read cbPropBytes
            byte cbPropsActual;
            if (!stateObj.TryReadByte(out cbPropsActual))
            {
                return false;
            }
            MetaType mt = MetaType.GetSqlDataType(type, 0 /*no user datatype*/, 0 /* no lenData, non-nullable type */);
            byte cbPropsExpected = mt.PropBytes;

            int lenConsumed = TdsEnums.SQLVARIANT_SIZE + cbPropsActual; // type, count of propBytes, and actual propBytes
            int lenData = lenTotal - lenConsumed; // length of actual data

            // read known properties and skip unknown properties
            Debug.Assert(cbPropsActual >= cbPropsExpected, "cbPropsActual is less that cbPropsExpected!");

            //
            // now read the value
            //
            switch (type)
            {
                case TdsEnums.SQLBIT:
                case TdsEnums.SQLINT1:
                case TdsEnums.SQLINT2:
                case TdsEnums.SQLINT4:
                case TdsEnums.SQLINT8:
                case TdsEnums.SQLFLT4:
                case TdsEnums.SQLFLT8:
                case TdsEnums.SQLMONEY:
                case TdsEnums.SQLMONEY4:
                case TdsEnums.SQLDATETIME:
                case TdsEnums.SQLDATETIM4:
                case TdsEnums.SQLUNIQUEID:
                    if (!TryReadSqlValueInternal(value, type, lenData, stateObj))
                    {
                        return false;
                    }
                    break;

                case TdsEnums.SQLDECIMALN:
                case TdsEnums.SQLNUMERICN:
                    {
                        Debug.Assert(cbPropsExpected == 2, "SqlVariant: invalid PropBytes for decimal/numeric type!");

                        byte precision;
                        if (!stateObj.TryReadByte(out precision))
                        {
                            return false;
                        }
                        byte scale;
                        if (!stateObj.TryReadByte(out scale))
                        {
                            return false;
                        }

                        // skip over unknown properties
                        if (cbPropsActual > cbPropsExpected)
                        {
                            if (!stateObj.TrySkipBytes(cbPropsActual - cbPropsExpected))
                            {
                                return false;
                            }
                        }

                        if (!TryReadSqlDecimal(value, TdsEnums.MAX_NUMERIC_LEN, precision, scale, stateObj))
                        {
                            return false;
                        }
                        break;
                    }

                case TdsEnums.SQLBIGBINARY:
                case TdsEnums.SQLBIGVARBINARY:
                    //Debug.Assert(TdsEnums.VARNULL == lenData, "SqlVariant: data length for Binary indicates null?");
                    Debug.Assert(cbPropsExpected == 2, "SqlVariant: invalid PropBytes for binary type!");

                    if (!stateObj.TryReadUInt16(out lenMax))
                    {
                        return false;
                    }
                    Debug.Assert(lenMax != TdsEnums.SQL_USHORTVARMAXLEN, "bigvarbinary(max) in a sqlvariant");

                    // skip over unknown properties
                    if (cbPropsActual > cbPropsExpected)
                    {
                        if (!stateObj.TrySkipBytes(cbPropsActual - cbPropsExpected))
                        {
                            return false;
                        }
                    }

                    goto case TdsEnums.SQLBIT;

                case TdsEnums.SQLBIGCHAR:
                case TdsEnums.SQLBIGVARCHAR:
                case TdsEnums.SQLNCHAR:
                case TdsEnums.SQLNVARCHAR:
                    {
                        Debug.Assert(cbPropsExpected == 7, "SqlVariant: invalid PropBytes for character type!");

                        SqlCollation collation;
                        if (!TryProcessCollation(stateObj, out collation))
                        {
                            return false;
                        }

                        if (!stateObj.TryReadUInt16(out lenMax))
                        {
                            return false;
                        }
                        Debug.Assert(lenMax != TdsEnums.SQL_USHORTVARMAXLEN, "bigvarchar(max) or nvarchar(max) in a sqlvariant");

                        // skip over unknown properties
                        if (cbPropsActual > cbPropsExpected)
                        {
                            if (!stateObj.TrySkipBytes(cbPropsActual - cbPropsExpected))
                            {
                                return false;
                            }
                        }

                        Encoding encoding = Encoding.GetEncoding(GetCodePage(collation, stateObj));
                        if (!TryReadSqlStringValue(value, type, lenData, encoding, false, stateObj))
                        {
                            return false;
                        }
                        break;
                    }
                case TdsEnums.SQLDATE:
                    if (!TryReadSqlDateTime(value, type, lenData, 0, stateObj))
                    {
                        return false;
                    }
                    break;

                case TdsEnums.SQLTIME:
                case TdsEnums.SQLDATETIME2:
                case TdsEnums.SQLDATETIMEOFFSET:
                    {
                        Debug.Assert(cbPropsExpected == 1, "SqlVariant: invalid PropBytes for time/datetime2/datetimeoffset type!");

                        byte scale;
                        if (!stateObj.TryReadByte(out scale))
                        {
                            return false;
                        }

                        // skip over unknown properties
                        if (cbPropsActual > cbPropsExpected)
                        {
                            if (!stateObj.TrySkipBytes(cbPropsActual - cbPropsExpected))
                            {
                                return false;
                            }
                        }

                        if (!TryReadSqlDateTime(value, type, lenData, scale, stateObj))
                        {
                            return false;
                        }
                        break;
                    }

                default:
                    Debug.Assert(false, "Unknown tds type in SqlVariant!" + type.ToString(CultureInfo.InvariantCulture));
                    break;
            } // switch

            return true;
        }

        //
        // Translates a com+ object -> SqlVariant
        // when the type is ambiguous, we always convert to the bigger type
        // note that we also write out the maxlen and actuallen members (4 bytes each)
        // in addition to the SQLVariant structure
        //
        internal Task WriteSqlVariantValue(object value, int length, int offset, TdsParserStateObject stateObj, bool canAccumulate = true)
        {
            // handle null values
            if (ADP.IsNull(value))
            {
                WriteInt(TdsEnums.FIXEDNULL, stateObj); //maxlen
                WriteInt(TdsEnums.FIXEDNULL, stateObj); //actuallen
                return null;
            }

            MetaType mt = MetaType.GetMetaTypeFromValue(value);

            // Special case data type correction for SqlMoney inside a SqlVariant.
            if ((TdsEnums.SQLNUMERICN == mt.TDSType) && (8 == length))
            {
                // The caller will coerce all SqlTypes to native CLR types, which means SqlMoney will 
                // coerce to decimal/SQLNUMERICN (via SqlMoney.Value call).  In the case where the original 
                // value was SqlMoney the caller will also pass in the metadata length for the SqlMoney type 
                // which is 8 bytes.  To honor the intent of the caller here we coerce this special case 
                // input back to SqlMoney from decimal/SQLNUMERICN.
                mt = MetaType.GetMetaTypeFromValue(new SqlMoney((decimal)value));
            }

            if (mt.IsAnsiType)
            {
                length = GetEncodingCharLength((string)value, length, 0, _defaultEncoding);
            }

            // max and actual len are equal to
            // SQLVARIANTSIZE {type (1 byte) + cbPropBytes (1 byte)} + cbPropBytes + length (actual length of data in bytes)
            WriteInt(TdsEnums.SQLVARIANT_SIZE + mt.PropBytes + length, stateObj); // maxLen
            WriteInt(TdsEnums.SQLVARIANT_SIZE + mt.PropBytes + length, stateObj); // actualLen

            // write the SQLVariant header (type and cbPropBytes)
            stateObj.WriteByte(mt.TDSType);
            stateObj.WriteByte(mt.PropBytes);

            // now write the actual PropBytes and data
            switch (mt.TDSType)
            {
                case TdsEnums.SQLFLT4:
                    WriteFloat((float)value, stateObj);
                    break;

                case TdsEnums.SQLFLT8:
                    WriteDouble((double)value, stateObj);
                    break;

                case TdsEnums.SQLINT8:
                    WriteLong((long)value, stateObj);
                    break;

                case TdsEnums.SQLINT4:
                    WriteInt((int)value, stateObj);
                    break;

                case TdsEnums.SQLINT2:
                    WriteShort((short)value, stateObj);
                    break;

                case TdsEnums.SQLINT1:
                    stateObj.WriteByte((byte)value);
                    break;

                case TdsEnums.SQLBIT:
                    if ((bool)value == true)
                        stateObj.WriteByte(1);
                    else
                        stateObj.WriteByte(0);

                    break;

                case TdsEnums.SQLBIGVARBINARY:
                    {
                        byte[] b = (byte[])value;

                        WriteShort(length, stateObj); // propbytes: varlen
                        return stateObj.WriteByteArray(b, length, offset, canAccumulate);
                    }

                case TdsEnums.SQLBIGVARCHAR:
                    {
                        string s = (string)value;

                        WriteUnsignedInt(_defaultCollation.info, stateObj); // propbytes: collation.Info
                        stateObj.WriteByte(_defaultCollation.sortId); // propbytes: collation.SortId
                        WriteShort(length, stateObj); // propbyte: varlen
                        return WriteEncodingChar(s, _defaultEncoding, stateObj, canAccumulate);
                    }

                case TdsEnums.SQLUNIQUEID:
                    {
                        System.Guid guid = (System.Guid)value;
                        Span<byte> b = stackalloc byte[16];
                        TdsParser.FillGuidBytes(guid, b);
                        Debug.Assert((length == b.Length) && (length == 16), "Invalid length for guid type in com+ object");
                        stateObj.WriteByteSpan(b);
                        break;
                    }

                case TdsEnums.SQLNVARCHAR:
                    {
                        string s = (string)value;

                        WriteUnsignedInt(_defaultCollation.info, stateObj); // propbytes: collation.Info
                        stateObj.WriteByte(_defaultCollation.sortId); // propbytes: collation.SortId
                        WriteShort(length, stateObj); // propbyte: varlen

                        // string takes cchar, not cbyte so convert
                        length >>= 1;
                        return WriteString(s, length, offset, stateObj, canAccumulate);
                    }

                case TdsEnums.SQLDATETIME:
                    {
                        TdsDateTime dt = MetaType.FromDateTime((DateTime)value, 8);

                        WriteInt(dt.days, stateObj);
                        WriteInt(dt.time, stateObj);
                        break;
                    }

                case TdsEnums.SQLMONEY:
                    {
                        WriteCurrency((decimal)value, 8, stateObj);
                        break;
                    }

                case TdsEnums.SQLNUMERICN:
                    {
                        stateObj.WriteByte(mt.Precision); //propbytes: precision
                        stateObj.WriteByte((byte)((decimal.GetBits((decimal)value)[3] & 0x00ff0000) >> 0x10)); // propbytes: scale
                        WriteDecimal((decimal)value, stateObj);
                        break;
                    }

                case TdsEnums.SQLTIME:
                    stateObj.WriteByte(mt.Scale); //propbytes: scale
                    WriteTime((TimeSpan)value, mt.Scale, length, stateObj);
                    break;

                case TdsEnums.SQLDATETIMEOFFSET:
                    stateObj.WriteByte(mt.Scale); //propbytes: scale
                    WriteDateTimeOffset((DateTimeOffset)value, mt.Scale, length, stateObj);
                    break;

                default:
                    Debug.Assert(false, "unknown tds type for sqlvariant!");
                    break;
            } // switch
            // return point for accumulated writes, note: non-accumulated writes returned from their case statements
            return null;
        }

        // todo: since we now know the difference between SqlWriteVariantValue and SqlWriteRowDataVariant we should consider
        // combining these tow methods.

        //
        // Translates a com+ object -> SqlVariant
        // when the type is ambiguous, we always convert to the bigger type
        // note that we also write out the maxlen and actuallen members (4 bytes each)
        // in addition to the SQLVariant structure
        //
        // Devnote: DataRows are preceded by Metadata. The Metadata includes the MaxLen value.
        // Therefore the sql_variant value must not include the MaxLength. This is the major difference
        // between this method and WriteSqlVariantValue above.
        //
        internal Task WriteSqlVariantDataRowValue(object value, TdsParserStateObject stateObj, bool canAccumulate = true)
        {
            // handle null values
            if ((null == value) || (DBNull.Value == value))
            {
                WriteInt(TdsEnums.FIXEDNULL, stateObj);
                return null;
            }

            MetaType metatype = MetaType.GetMetaTypeFromValue(value);
            int length = 0;

            if (metatype.IsAnsiType)
            {
                length = GetEncodingCharLength((string)value, length, 0, _defaultEncoding);
            }

            switch (metatype.TDSType)
            {
                case TdsEnums.SQLFLT4:
                    WriteSqlVariantHeader(6, metatype.TDSType, metatype.PropBytes, stateObj);
                    WriteFloat((float)value, stateObj);
                    break;

                case TdsEnums.SQLFLT8:
                    WriteSqlVariantHeader(10, metatype.TDSType, metatype.PropBytes, stateObj);
                    WriteDouble((double)value, stateObj);
                    break;

                case TdsEnums.SQLINT8:
                    WriteSqlVariantHeader(10, metatype.TDSType, metatype.PropBytes, stateObj);
                    WriteLong((long)value, stateObj);
                    break;

                case TdsEnums.SQLINT4:
                    WriteSqlVariantHeader(6, metatype.TDSType, metatype.PropBytes, stateObj);
                    WriteInt((int)value, stateObj);
                    break;

                case TdsEnums.SQLINT2:
                    WriteSqlVariantHeader(4, metatype.TDSType, metatype.PropBytes, stateObj);
                    WriteShort((short)value, stateObj);
                    break;

                case TdsEnums.SQLINT1:
                    WriteSqlVariantHeader(3, metatype.TDSType, metatype.PropBytes, stateObj);
                    stateObj.WriteByte((byte)value);
                    break;

                case TdsEnums.SQLBIT:
                    WriteSqlVariantHeader(3, metatype.TDSType, metatype.PropBytes, stateObj);
                    if ((bool)value == true)
                        stateObj.WriteByte(1);
                    else
                        stateObj.WriteByte(0);

                    break;

                case TdsEnums.SQLBIGVARBINARY:
                    {
                        byte[] b = (byte[])value;

                        length = b.Length;
                        WriteSqlVariantHeader(4 + length, metatype.TDSType, metatype.PropBytes, stateObj);
                        WriteShort(length, stateObj); // propbytes: varlen
                        return stateObj.WriteByteArray(b, length, 0, canAccumulate);
                    }

                case TdsEnums.SQLBIGVARCHAR:
                    {
                        string s = (string)value;

                        length = s.Length;
                        WriteSqlVariantHeader(9 + length, metatype.TDSType, metatype.PropBytes, stateObj);
                        WriteUnsignedInt(_defaultCollation.info, stateObj); // propbytes: collation.Info
                        stateObj.WriteByte(_defaultCollation.sortId); // propbytes: collation.SortId
                        WriteShort(length, stateObj);
                        return WriteEncodingChar(s, _defaultEncoding, stateObj, canAccumulate);
                    }

                case TdsEnums.SQLUNIQUEID:
                    {
                        System.Guid guid = (System.Guid)value;

                        Span<byte> b = stackalloc byte[16];
                        FillGuidBytes(guid, b);
                        length = b.Length;
                        Debug.Assert(length == 16, "Invalid length for guid type in com+ object");
                        WriteSqlVariantHeader(18, metatype.TDSType, metatype.PropBytes, stateObj);
                        stateObj.WriteByteSpan(b);

                        break;
                    }

                case TdsEnums.SQLNVARCHAR:
                    {
                        string s = (string)value;

                        length = s.Length * 2;
                        WriteSqlVariantHeader(9 + length, metatype.TDSType, metatype.PropBytes, stateObj);
                        WriteUnsignedInt(_defaultCollation.info, stateObj); // propbytes: collation.Info
                        stateObj.WriteByte(_defaultCollation.sortId); // propbytes: collation.SortId
                        WriteShort(length, stateObj); // propbyte: varlen

                        // string takes cchar, not cbyte so convert
                        length >>= 1;
                        return WriteString(s, length, 0, stateObj, canAccumulate);
                    }

                case TdsEnums.SQLDATETIME:
                    {
                        TdsDateTime dt = MetaType.FromDateTime((DateTime)value, 8);

                        WriteSqlVariantHeader(10, metatype.TDSType, metatype.PropBytes, stateObj);
                        WriteInt(dt.days, stateObj);
                        WriteInt(dt.time, stateObj);
                        break;
                    }

                case TdsEnums.SQLMONEY:
                    {
                        WriteSqlVariantHeader(10, metatype.TDSType, metatype.PropBytes, stateObj);
                        WriteCurrency((decimal)value, 8, stateObj);
                        break;
                    }

                case TdsEnums.SQLNUMERICN:
                    {
                        WriteSqlVariantHeader(21, metatype.TDSType, metatype.PropBytes, stateObj);
                        stateObj.WriteByte(metatype.Precision); //propbytes: precision
                        stateObj.WriteByte((byte)((decimal.GetBits((decimal)value)[3] & 0x00ff0000) >> 0x10)); // propbytes: scale
                        WriteDecimal((decimal)value, stateObj);
                        break;
                    }

                case TdsEnums.SQLTIME:
                    WriteSqlVariantHeader(8, metatype.TDSType, metatype.PropBytes, stateObj);
                    stateObj.WriteByte(metatype.Scale); //propbytes: scale
                    WriteTime((TimeSpan)value, metatype.Scale, 5, stateObj);
                    break;

                case TdsEnums.SQLDATETIMEOFFSET:
                    WriteSqlVariantHeader(13, metatype.TDSType, metatype.PropBytes, stateObj);
                    stateObj.WriteByte(metatype.Scale); //propbytes: scale
                    WriteDateTimeOffset((DateTimeOffset)value, metatype.Scale, 10, stateObj);
                    break;

                default:
                    Debug.Assert(false, "unknown tds type for sqlvariant!");
                    break;
            } // switch
            // return point for accumulated writes, note: non-accumulated writes returned from their case statements
            return null;
        }

        internal void WriteSqlVariantHeader(int length, byte tdstype, byte propbytes, TdsParserStateObject stateObj)
        {
            WriteInt(length, stateObj);
            stateObj.WriteByte(tdstype);
            stateObj.WriteByte(propbytes);
        }

        internal void WriteSqlVariantDateTime2(DateTime value, TdsParserStateObject stateObj)
        {
            MSS.SmiMetaData dateTime2MetaData = MSS.SmiMetaData.DefaultDateTime2;
            // NOTE: 3 bytes added here to support additional header information for variant - internal type, scale prop, scale
            WriteSqlVariantHeader((int)(dateTime2MetaData.MaxLength + 3), TdsEnums.SQLDATETIME2, 1 /* one scale prop */, stateObj);
            stateObj.WriteByte(dateTime2MetaData.Scale); //scale property
            WriteDateTime2(value, dateTime2MetaData.Scale, (int)(dateTime2MetaData.MaxLength), stateObj);
        }

        internal void WriteSqlVariantDate(DateTime value, TdsParserStateObject stateObj)
        {
            MSS.SmiMetaData dateMetaData = MSS.SmiMetaData.DefaultDate;
            // NOTE: 2 bytes added here to support additional header information for variant - internal type, scale prop (ignoring scale here)
            WriteSqlVariantHeader((int)(dateMetaData.MaxLength + 2), TdsEnums.SQLDATE, 0 /* one scale prop */, stateObj);
            WriteDate(value, stateObj);
        }

        private void WriteSqlMoney(SqlMoney value, int length, TdsParserStateObject stateObj)
        {
            int[] bits = decimal.GetBits(value.Value);

            // this decimal should be scaled by 10000 (regardless of what the incoming decimal was scaled by)
            bool isNeg = (0 != (bits[3] & unchecked((int)0x80000000)));
            long l = ((long)(uint)bits[1]) << 0x20 | (uint)bits[0];

            if (isNeg)
                l = -l;

            if (length == 4)
            {
                decimal decimalValue = value.Value;

                // validate the value can be represented as a small money
                if (decimalValue < TdsEnums.SQL_SMALL_MONEY_MIN || decimalValue > TdsEnums.SQL_SMALL_MONEY_MAX)
                {
                    throw SQL.MoneyOverflow(decimalValue.ToString(CultureInfo.InvariantCulture));
                }

                WriteInt((int)l, stateObj);
            }
            else
            {
                WriteInt((int)(l >> 0x20), stateObj);
                WriteInt((int)l, stateObj);
            }
        }

        private void WriteCurrency(decimal value, int length, TdsParserStateObject stateObj)
        {
            SqlMoney m = new SqlMoney(value);
            int[] bits = decimal.GetBits(m.Value);

            // this decimal should be scaled by 10000 (regardless of what the incoming decimal was scaled by)
            bool isNeg = (0 != (bits[3] & unchecked((int)0x80000000)));
            long l = ((long)(uint)bits[1]) << 0x20 | (uint)bits[0];

            if (isNeg)
                l = -l;

            if (length == 4)
            {
                // validate the value can be represented as a small money
                if (value < TdsEnums.SQL_SMALL_MONEY_MIN || value > TdsEnums.SQL_SMALL_MONEY_MAX)
                {
                    throw SQL.MoneyOverflow(value.ToString(CultureInfo.InvariantCulture));
                }

                WriteInt((int)l, stateObj);
            }
            else
            {
                WriteInt((int)(l >> 0x20), stateObj);
                WriteInt((int)l, stateObj);
            }
        }

        private void WriteDate(DateTime value, TdsParserStateObject stateObj)
        {
            long days = value.Subtract(DateTime.MinValue).Days;
            WritePartialLong(days, 3, stateObj);
        }

        private void WriteTime(TimeSpan value, byte scale, int length, TdsParserStateObject stateObj)
        {
            if (0 > value.Ticks || value.Ticks >= TimeSpan.TicksPerDay)
            {
                throw SQL.TimeOverflow(value.ToString());
            }
            long time = value.Ticks / TdsEnums.TICKS_FROM_SCALE[scale];
            WritePartialLong(time, length, stateObj);
        }

        private void WriteDateTime2(DateTime value, byte scale, int length, TdsParserStateObject stateObj)
        {
            long time = value.TimeOfDay.Ticks / TdsEnums.TICKS_FROM_SCALE[scale]; // DateTime.TimeOfDay always returns a valid TimeSpan for Time
            WritePartialLong(time, length - 3, stateObj);
            WriteDate(value, stateObj);
        }

        private void WriteDateTimeOffset(DateTimeOffset value, byte scale, int length, TdsParserStateObject stateObj)
        {
            WriteDateTime2(value.UtcDateTime, scale, length - 2, stateObj);
            short offset = (short)value.Offset.TotalMinutes;
            stateObj.WriteByte((byte)(offset & 0xff));
            stateObj.WriteByte((byte)((offset >> 8) & 0xff));
        }

        private bool TryReadSqlDecimal(SqlBuffer value, int length, byte precision, byte scale, TdsParserStateObject stateObj)
        {
            byte byteValue;
            if (!stateObj.TryReadByte(out byteValue))
            {
                return false;
            }
            bool fPositive = (1 == byteValue);

            length = checked((int)length - 1);

            int[] bits;
            if (!TryReadDecimalBits(length, stateObj, out bits))
            {
                return false;
            }

            value.SetToDecimal(precision, scale, fPositive, bits);
            return true;
        }

        // @devnote: length should be size of decimal without the sign
        // @devnote: sign should have already been read off the wire
        private bool TryReadDecimalBits(int length, TdsParserStateObject stateObj, out int[] bits)
        {
            bits = stateObj._decimalBits; // used alloc'd array if we have one already
            int i;

            if (null == bits)
            {
                bits = new int[4];
                stateObj._decimalBits = bits;
            }
            else
            {
                for (i = 0; i < bits.Length; i++)
                    bits[i] = 0;
            }

            Debug.Assert((length > 0) &&
                         (length <= TdsEnums.MAX_NUMERIC_LEN - 1) &&
                         (length % 4 == 0), "decimal should have 4, 8, 12, or 16 bytes of data");

            int decLength = length >> 2;

            for (i = 0; i < decLength; i++)
            {
                // up to 16 bytes of data following the sign byte
                if (!stateObj.TryReadInt32(out bits[i]))
                {
                    return false;
                }
            }

            return true;
        }

        internal static SqlDecimal AdjustSqlDecimalScale(SqlDecimal d, int newScale)
        {
            if (d.Scale != newScale)
            {
                return SqlDecimal.AdjustScale(d, newScale - d.Scale, false /* Don't round, truncate. */);
            }

            return d;
        }

        internal static decimal AdjustDecimalScale(decimal value, int newScale)
        {
            int oldScale = (decimal.GetBits(value)[3] & 0x00ff0000) >> 0x10;

            if (newScale != oldScale)
            {
                SqlDecimal num = new SqlDecimal(value);

                num = SqlDecimal.AdjustScale(num, newScale - oldScale, false /* Don't round, truncate.  */);
                return num.Value;
            }

            return value;
        }

        internal void WriteSqlDecimal(SqlDecimal d, TdsParserStateObject stateObj)
        {
            // sign
            if (d.IsPositive)
                stateObj.WriteByte(1);
            else
                stateObj.WriteByte(0);

            uint data1, data2, data3, data4;
            SqlTypeWorkarounds.SqlDecimalExtractData(d, out data1, out data2, out data3, out data4);
            WriteUnsignedInt(data1, stateObj);
            WriteUnsignedInt(data2, stateObj);
            WriteUnsignedInt(data3, stateObj);
            WriteUnsignedInt(data4, stateObj);
        }

        private void WriteDecimal(decimal value, TdsParserStateObject stateObj)
        {
            stateObj._decimalBits = decimal.GetBits(value);
            Debug.Assert(null != stateObj._decimalBits, "decimalBits should be filled in at TdsExecuteRPC time");

            /*
             Returns a binary representation of a Decimal. The return value is an integer
             array with four elements. Elements 0, 1, and 2 contain the low, middle, and
             high 32 bits of the 96-bit integer part of the Decimal. Element 3 contains
             the scale factor and sign of the Decimal: bits 0-15 (the lower word) are
             unused; bits 16-23 contain a value between 0 and 28, indicating the power of
             10 to divide the 96-bit integer part by to produce the Decimal value; bits 24-
             30 are unused; and finally bit 31 indicates the sign of the Decimal value, 0
             meaning positive and 1 meaning negative.

             SQLDECIMAL/SQLNUMERIC has a byte stream of:
             struct {
                 BYTE sign; // 1 if positive, 0 if negative
                 BYTE data[];
             }

             For TDS 7.0 and above, there are always 17 bytes of data
            */

            // write the sign (note that COM and SQL are opposite)
            if (0x80000000 == (stateObj._decimalBits[3] & 0x80000000))
                stateObj.WriteByte(0);
            else
                stateObj.WriteByte(1);

            WriteInt(stateObj._decimalBits[0], stateObj);
            WriteInt(stateObj._decimalBits[1], stateObj);
            WriteInt(stateObj._decimalBits[2], stateObj);
            WriteInt(0, stateObj);
        }

        private void WriteIdentifier(string s, TdsParserStateObject stateObj)
        {
            if (null != s)
            {
                stateObj.WriteByte(checked((byte)s.Length));
                WriteString(s, stateObj);
            }
            else
            {
                stateObj.WriteByte((byte)0);
            }
        }

        private void WriteIdentifierWithShortLength(string s, TdsParserStateObject stateObj)
        {
            if (null != s)
            {
                WriteShort(checked((short)s.Length), stateObj);
                WriteString(s, stateObj);
            }
            else
            {
                WriteShort(0, stateObj);
            }
        }

        private Task WriteString(string s, TdsParserStateObject stateObj, bool canAccumulate = true)
        {
            return WriteString(s, s.Length, 0, stateObj, canAccumulate);
        }

        internal Task WriteCharArray(char[] carr, int length, int offset, TdsParserStateObject stateObj, bool canAccumulate = true)
        {
            int cBytes = ADP.CharSize * length;

            // Perf shortcut: If it fits, write directly to the outBuff
            if (cBytes < (stateObj._outBuff.Length - stateObj._outBytesUsed))
            {
                CopyCharsToBytes(carr, offset, stateObj._outBuff, stateObj._outBytesUsed, length);
                stateObj._outBytesUsed += cBytes;
                return null;
            }
            else
            {
                if (stateObj._bTmp == null || stateObj._bTmp.Length < cBytes)
                {
                    stateObj._bTmp = new byte[cBytes];
                }

                CopyCharsToBytes(carr, offset, stateObj._bTmp, 0, length);
                return stateObj.WriteByteArray(stateObj._bTmp, cBytes, 0, canAccumulate);
            }
        }

        internal Task WriteString(string s, int length, int offset, TdsParserStateObject stateObj, bool canAccumulate = true)
        {
            int cBytes = ADP.CharSize * length;

            // Perf shortcut: If it fits, write directly to the outBuff
            if (cBytes < (stateObj._outBuff.Length - stateObj._outBytesUsed))
            {
                CopyStringToBytes(s, offset, stateObj._outBuff, stateObj._outBytesUsed, length);
                stateObj._outBytesUsed += cBytes;
                return null;
            }
            else
            {
                if (stateObj._bTmp == null || stateObj._bTmp.Length < cBytes)
                {
                    stateObj._bTmp = new byte[cBytes];
                }

                CopyStringToBytes(s, offset, stateObj._bTmp, 0, length);
                return stateObj.WriteByteArray(stateObj._bTmp, cBytes, 0, canAccumulate);
            }
        }


        private static void CopyCharsToBytes(char[] source, int sourceOffset, byte[] dest, int destOffset, int charLength)
        {
            Buffer.BlockCopy(source, sourceOffset, dest, destOffset, charLength * ADP.CharSize);
        }

        private static void CopyStringToBytes(string source, int sourceOffset, byte[] dest, int destOffset, int charLength)
        {
            Encoding.Unicode.GetBytes(source, sourceOffset, charLength, dest, destOffset);
        }

        private Task WriteEncodingChar(string s, Encoding encoding, TdsParserStateObject stateObj, bool canAccumulate = true)
        {
            return WriteEncodingChar(s, s.Length, 0, encoding, stateObj, canAccumulate);
        }

        private Task WriteEncodingChar(string s, int numChars, int offset, Encoding encoding, TdsParserStateObject stateObj, bool canAccumulate = true)
        {
            char[] charData;
            byte[] byteData;

            // if hitting 7.0 server, encoding will be null in metadata for columns or return values since
            // 7.0 has no support for multiple code pages in data - single code page support only
            if (encoding == null)
                encoding = _defaultEncoding;

            charData = s.ToCharArray(offset, numChars);

            // Optimization: if the entire string fits in the current buffer, then copy it directly
            int bytesLeft = stateObj._outBuff.Length - stateObj._outBytesUsed;
            if ((numChars <= bytesLeft) && (encoding.GetMaxByteCount(charData.Length) <= bytesLeft))
            {
                int bytesWritten = encoding.GetBytes(charData, 0, charData.Length, stateObj._outBuff, stateObj._outBytesUsed);
                stateObj._outBytesUsed += bytesWritten;
                return null;
            }
            else
            {
                byteData = encoding.GetBytes(charData, 0, numChars);
                Debug.Assert(byteData != null, "no data from encoding");
                return stateObj.WriteByteArray(byteData, byteData.Length, 0, canAccumulate);
            }
        }

        internal int GetEncodingCharLength(string value, int numChars, int charOffset, Encoding encoding)
        {
            if (value == null || value == ADP.StrEmpty)
            {
                return 0;
            }

            // if hitting 7.0 server, encoding will be null in metadata for columns or return values since
            // 7.0 has no support for multiple code pages in data - single code page support only
            if (encoding == null)
            {
                if (null == _defaultEncoding)
                {
                    ThrowUnsupportedCollationEncountered(null);
                }

                encoding = _defaultEncoding;
            }

            char[] charData = value.ToCharArray(charOffset, numChars);

            return encoding.GetByteCount(charData, 0, numChars);
        }

        //
        // Returns the data stream length of the data identified by tds type or SqlMetaData returns
        // Returns either the total size or the size of the first chunk for partially length prefixed types.
        //
        internal bool TryGetDataLength(SqlMetaDataPriv colmeta, TdsParserStateObject stateObj, out ulong length)
        {
            // Handle Yukon specific tokens
            if (colmeta.metaType.IsPlp)
            {
                Debug.Assert(colmeta.tdsType == TdsEnums.SQLXMLTYPE ||
                             colmeta.tdsType == TdsEnums.SQLBIGVARCHAR ||
                             colmeta.tdsType == TdsEnums.SQLBIGVARBINARY ||
                             colmeta.tdsType == TdsEnums.SQLNVARCHAR ||
                             // Large UDTs is WinFS-only
                             colmeta.tdsType == TdsEnums.SQLUDT,
                             "GetDataLength:Invalid streaming datatype");
                return stateObj.TryReadPlpLength(true, out length);
            }
            else
            {
                int intLength;
                if (!TryGetTokenLength(colmeta.tdsType, stateObj, out intLength))
                {
                    length = 0;
                    return false;
                }
                length = (ulong)intLength;
                return true;
            }
        }

        //
        // returns the token length of the token or tds type
        // Returns -1 for partially length prefixed (plp) types for metadata info.
        // DOES NOT handle plp data streams correctly!!!
        // Plp data streams length information should be obtained from GetDataLength
        //
        internal bool TryGetTokenLength(byte token, TdsParserStateObject stateObj, out int tokenLength)
        {
            Debug.Assert(token != 0, "0 length token!");

            switch (token)
            { // rules about SQLLenMask no longer apply to new tokens (as of 7.4)
                case TdsEnums.SQLFEATUREEXTACK:
                    tokenLength = -1;
                    return true;
                case TdsEnums.SQLSESSIONSTATE:
                    return stateObj.TryReadInt32(out tokenLength);
            }

            {
                if (token == TdsEnums.SQLUDT)
                { // special case for UDTs
                    tokenLength = -1; // Should we return -1 or not call GetTokenLength for UDTs?
                    return true;
                }
                else if (token == TdsEnums.SQLRETURNVALUE)
                {
                    tokenLength = -1; // In Yukon, the RETURNVALUE token stream no longer has length
                    return true;
                }
                else if (token == TdsEnums.SQLXMLTYPE)
                {
                    ushort value;
                    if (!stateObj.TryReadUInt16(out value))
                    {
                        tokenLength = 0;
                        return false;
                    }
                    tokenLength = (int)value;
                    Debug.Assert(tokenLength == TdsEnums.SQL_USHORTVARMAXLEN, "Invalid token stream for xml datatype");
                    return true;
                }
            }

            switch (token & TdsEnums.SQLLenMask)
            {
                case TdsEnums.SQLFixedLen:
                    tokenLength = ((0x01 << ((token & 0x0c) >> 2))) & 0xff;
                    return true;
                case TdsEnums.SQLZeroLen:
                    tokenLength = 0;
                    return true;
                case TdsEnums.SQLVarLen:
                case TdsEnums.SQLVarCnt:
                    if (0 != (token & 0x80))
                    {
                        ushort value;
                        if (!stateObj.TryReadUInt16(out value))
                        {
                            tokenLength = 0;
                            return false;
                        }
                        tokenLength = value;
                        return true;
                    }
                    else if (0 == (token & 0x0c))
                    {
                        if (!stateObj.TryReadInt32(out tokenLength))
                        {
                            return false;
                        }
                        return true;
                    }
                    else
                    {
                        byte value;
                        if (!stateObj.TryReadByte(out value))
                        {
                            tokenLength = 0;
                            return false;
                        }
                        tokenLength = value;
                        return true;
                    }
                default:
                    Debug.Assert(false, "Unknown token length!");
                    tokenLength = 0;
                    return true;
            }
        }

        private void ProcessAttention(TdsParserStateObject stateObj)
        {
            if (_state == TdsParserState.Closed || _state == TdsParserState.Broken)
            {
                return;
            }
            Debug.Assert(stateObj._attentionSent, "invalid attempt to ProcessAttention, attentionSent == false!");

            // Attention processing scenarios:
            // 1) EOM packet with header ST_AACK bit plus DONE with status DONE_ATTN
            // 2) Packet without ST_AACK header bit but has DONE with status DONE_ATTN
            // 3) Secondary timeout occurs while reading, break connection

            // Since errors can occur and we need to cancel prior to throwing those errors, we
            // cache away error state and then process TDS for the attention.  We restore those
            // errors after processing.
            stateObj.StoreErrorAndWarningForAttention();

            try
            {
                // Call run loop to process looking for attention ack.
                Run(RunBehavior.Attention, null, null, null, stateObj);
            }
            catch (Exception e)
            {
                if (!ADP.IsCatchableExceptionType(e))
                {
                    throw;
                }

                // If an exception occurs - break the connection.
                // Attention error will not be thrown in this case by Run(), but other failures may.
                _state = TdsParserState.Broken;
                _connHandler.BreakConnection();

                throw;
            }

            stateObj.RestoreErrorAndWarningAfterAttention();

            Debug.Assert(!stateObj._attentionSent, "Invalid attentionSent state at end of ProcessAttention");
        }

        private static int StateValueLength(int dataLen)
        {
            return dataLen < 0xFF ? (dataLen + 1) : (dataLen + 5);
        }

        internal int WriteSessionRecoveryFeatureRequest(SessionData reconnectData, bool write /* if false just calculates the length */)
        {
            int len = 1;
            if (write)
            {
                _physicalStateObj.WriteByte(TdsEnums.FEATUREEXT_SRECOVERY);
            }
            if (reconnectData == null)
            {
                if (write)
                {
                    WriteInt(0, _physicalStateObj);
                }
                len += 4;
            }
            else
            {
                Debug.Assert(reconnectData._unrecoverableStatesCount == 0, "Unrecoverable state count should be 0");
                int initialLength = 0; // sizeof(DWORD) - length itself
                initialLength += 1 + 2 * TdsParserStaticMethods.NullAwareStringLength(reconnectData._initialDatabase);
                initialLength += 1 + 2 * TdsParserStaticMethods.NullAwareStringLength(reconnectData._initialLanguage);
                initialLength += (reconnectData._initialCollation == null) ? 1 : 6;
                for (int i = 0; i < SessionData._maxNumberOfSessionStates; i++)
                {
                    if (reconnectData._initialState[i] != null)
                    {
                        initialLength += 1 /* StateId*/ + StateValueLength(reconnectData._initialState[i].Length);
                    }
                }
                int currentLength = 0; // sizeof(DWORD) - length itself                
                currentLength += 1 + 2 * (reconnectData._initialDatabase == reconnectData._database ? 0 : TdsParserStaticMethods.NullAwareStringLength(reconnectData._database));
                currentLength += 1 + 2 * (reconnectData._initialLanguage == reconnectData._language ? 0 : TdsParserStaticMethods.NullAwareStringLength(reconnectData._language));
                currentLength += (reconnectData._collation != null && !SqlCollation.AreSame(reconnectData._collation, reconnectData._initialCollation)) ? 6 : 1;
                bool[] writeState = new bool[SessionData._maxNumberOfSessionStates];
                for (int i = 0; i < SessionData._maxNumberOfSessionStates; i++)
                {
                    if (reconnectData._delta[i] != null)
                    {
                        Debug.Assert(reconnectData._delta[i]._recoverable, "State should be recoverable");
                        writeState[i] = true;
                        if (reconnectData._initialState[i] != null && reconnectData._initialState[i].Length == reconnectData._delta[i]._dataLength)
                        {
                            writeState[i] = false;
                            for (int j = 0; j < reconnectData._delta[i]._dataLength; j++)
                            {
                                if (reconnectData._initialState[i][j] != reconnectData._delta[i]._data[j])
                                {
                                    writeState[i] = true;
                                    break;
                                }
                            }
                        }
                        if (writeState[i])
                        {
                            currentLength += 1 /* StateId*/ + StateValueLength(reconnectData._delta[i]._dataLength);
                        }
                    }
                }
                if (write)
                {
                    WriteInt(8 + initialLength + currentLength, _physicalStateObj); // length of data w/o total length (initial + current + 2 * sizeof(DWORD))
                    WriteInt(initialLength, _physicalStateObj);
                    WriteIdentifier(reconnectData._initialDatabase, _physicalStateObj);
                    WriteCollation(reconnectData._initialCollation, _physicalStateObj);
                    WriteIdentifier(reconnectData._initialLanguage, _physicalStateObj);
                    for (int i = 0; i < SessionData._maxNumberOfSessionStates; i++)
                    {
                        if (reconnectData._initialState[i] != null)
                        {
                            _physicalStateObj.WriteByte((byte)i);
                            if (reconnectData._initialState[i].Length < 0xFF)
                            {
                                _physicalStateObj.WriteByte((byte)reconnectData._initialState[i].Length);
                            }
                            else
                            {
                                _physicalStateObj.WriteByte(0xFF);
                                WriteInt(reconnectData._initialState[i].Length, _physicalStateObj);
                            }
                            _physicalStateObj.WriteByteArray(reconnectData._initialState[i], reconnectData._initialState[i].Length, 0);
                        }
                    }
                    WriteInt(currentLength, _physicalStateObj);
                    WriteIdentifier(reconnectData._database != reconnectData._initialDatabase ? reconnectData._database : null, _physicalStateObj);
                    WriteCollation(SqlCollation.AreSame(reconnectData._initialCollation, reconnectData._collation) ? null : reconnectData._collation, _physicalStateObj);
                    WriteIdentifier(reconnectData._language != reconnectData._initialLanguage ? reconnectData._language : null, _physicalStateObj);
                    for (int i = 0; i < SessionData._maxNumberOfSessionStates; i++)
                    {
                        if (writeState[i])
                        {
                            _physicalStateObj.WriteByte((byte)i);
                            if (reconnectData._delta[i]._dataLength < 0xFF)
                            {
                                _physicalStateObj.WriteByte((byte)reconnectData._delta[i]._dataLength);
                            }
                            else
                            {
                                _physicalStateObj.WriteByte(0xFF);
                                WriteInt(reconnectData._delta[i]._dataLength, _physicalStateObj);
                            }
                            _physicalStateObj.WriteByteArray(reconnectData._delta[i]._data, reconnectData._delta[i]._dataLength, 0);
                        }
                    }
                }
                len += initialLength + currentLength + 12 /* length fields (initial, current, total) */;
            }
            return len;
        }

        internal int WriteFedAuthFeatureRequest(FederatedAuthenticationFeatureExtensionData fedAuthFeatureData,
                                                bool write /* if false just calculates the length */)
        {
            Debug.Assert(fedAuthFeatureData.libraryType == TdsEnums.FedAuthLibrary.SecurityToken,
                "only Security Token are supported in writing feature request");

            int dataLen = 0;
            int totalLen = 0;

            // set dataLen and totalLen
            switch (fedAuthFeatureData.libraryType)
            {
                case TdsEnums.FedAuthLibrary.SecurityToken:
                    Debug.Assert(fedAuthFeatureData.accessToken != null, "AccessToken should not be null.");
                    dataLen = 1 + sizeof(int) + fedAuthFeatureData.accessToken.Length; // length of feature data = 1 byte for library and echo, security token length and sizeof(int) for token lengh itself
                    break;
                default:
                    Debug.Assert(false, "Unrecognized library type for fedauth feature extension request");
                    break;
            }

            totalLen = dataLen + 5; // length of feature id (1 byte), data length field (4 bytes), and feature data (dataLen)

            // write feature id
            if (write)
            {
                _physicalStateObj.WriteByte(TdsEnums.FEATUREEXT_FEDAUTH);

                // set options
                byte options = 0x00;

                // set upper 7 bits of options to indicate fed auth library type
                switch (fedAuthFeatureData.libraryType)
                {
                    case TdsEnums.FedAuthLibrary.SecurityToken:
                        Debug.Assert(_connHandler._federatedAuthenticationRequested == true, "_federatedAuthenticationRequested field should be true");
                        options |= TdsEnums.FEDAUTHLIB_SECURITYTOKEN << 1;
                        break;
                    default:
                        Debug.Assert(false, "Unrecognized FedAuthLibrary type for feature extension request");
                        break;
                }

                options |= (byte)(fedAuthFeatureData.fedAuthRequiredPreLoginResponse == true ? 0x01 : 0x00);

                // write dataLen and options
                WriteInt(dataLen, _physicalStateObj);
                _physicalStateObj.WriteByte(options);

                // write accessToken for FedAuthLibrary.SecurityToken
                switch (fedAuthFeatureData.libraryType)
                {
                    case TdsEnums.FedAuthLibrary.SecurityToken:
                        WriteInt(fedAuthFeatureData.accessToken.Length, _physicalStateObj);
                        _physicalStateObj.WriteByteArray(fedAuthFeatureData.accessToken, fedAuthFeatureData.accessToken.Length, 0);
                        break;
                    default:
                        Debug.Fail("Unrecognized FedAuthLibrary type for feature extension request");
                        break;
                }
            }
            return totalLen;
        }

        internal int WriteGlobalTransactionsFeatureRequest(bool write /* if false just calculates the length */)
        {
            int len = 5; // 1byte = featureID, 4bytes = featureData length

            if (write)
            {
                // Write Feature ID
                _physicalStateObj.WriteByte(TdsEnums.FEATUREEXT_GLOBALTRANSACTIONS);
                WriteInt(0, _physicalStateObj); // we don't send any data
            }

            return len;
        }
        internal int WriteUTF8SupportFeatureRequest(bool write /* if false just calculates the length */)
        {
            int len = 5; // 1byte = featureID, 4bytes = featureData length, sizeof(DWORD)

            if (write)
            {
                // Write Feature ID
                _physicalStateObj.WriteByte(TdsEnums.FEATUREEXT_UTF8SUPPORT);
                WriteInt(0, _physicalStateObj); // we don't send any data
            }

            return len;
        }

        internal void TdsLogin(SqlLogin rec, TdsEnums.FeatureExtension requestedFeatures, SessionData recoverySessionData, FederatedAuthenticationFeatureExtensionData? fedAuthFeatureExtensionData)
        {
            _physicalStateObj.SetTimeoutSeconds(rec.timeout);

            Debug.Assert(recoverySessionData == null || (requestedFeatures & TdsEnums.FeatureExtension.SessionRecovery) != 0, "Recovery session data without session recovery feature request");
            Debug.Assert(TdsEnums.MAXLEN_HOSTNAME >= rec.hostName.Length, "_workstationId.Length exceeds the max length for this value");

            Debug.Assert(!rec.useSSPI || (requestedFeatures & TdsEnums.FeatureExtension.FedAuth) == 0, "Cannot use both SSPI and FedAuth");
            Debug.Assert(fedAuthFeatureExtensionData == null || (requestedFeatures & TdsEnums.FeatureExtension.FedAuth) != 0, "fedAuthFeatureExtensionData provided without fed auth feature request");
            Debug.Assert(fedAuthFeatureExtensionData != null || (requestedFeatures & TdsEnums.FeatureExtension.FedAuth) == 0, "Fed Auth feature requested without specifying fedAuthFeatureExtensionData.");

            Debug.Assert(rec.userName == null || (rec.userName != null && TdsEnums.MAXLEN_USERNAME >= rec.userName.Length), "_userID.Length exceeds the max length for this value");
            Debug.Assert(rec.credential == null || (rec.credential != null && TdsEnums.MAXLEN_USERNAME >= rec.credential.UserId.Length), "_credential.UserId.Length exceeds the max length for this value");

            Debug.Assert(rec.password == null || (rec.password != null && TdsEnums.MAXLEN_PASSWORD >= rec.password.Length), "_password.Length exceeds the max length for this value");
            Debug.Assert(rec.credential == null || (rec.credential != null && TdsEnums.MAXLEN_PASSWORD >= rec.credential.Password.Length), "_credential.Password.Length exceeds the max length for this value");

            Debug.Assert(rec.credential != null || rec.userName != null || rec.password != null, "cannot mix the new secure password system and the connection string based password");
            Debug.Assert(rec.newSecurePassword != null || rec.newPassword != null, "cannot have both new secure change password and string based change password");
            Debug.Assert(TdsEnums.MAXLEN_APPNAME >= rec.applicationName.Length, "_applicationName.Length exceeds the max length for this value");
            Debug.Assert(TdsEnums.MAXLEN_SERVERNAME >= rec.serverName.Length, "_dataSource.Length exceeds the max length for this value");
            Debug.Assert(TdsEnums.MAXLEN_LANGUAGE >= rec.language.Length, "_currentLanguage .Length exceeds the max length for this value");
            Debug.Assert(TdsEnums.MAXLEN_DATABASE >= rec.database.Length, "_initialCatalog.Length exceeds the max length for this value");
            Debug.Assert(TdsEnums.MAXLEN_ATTACHDBFILE >= rec.attachDBFilename.Length, "_attachDBFileName.Length exceeds the max length for this value");

            Debug.Assert(_connHandler != null, "SqlConnectionInternalTds handler can not be null at this point.");
            _connHandler.TimeoutErrorInternal.EndPhase(SqlConnectionTimeoutErrorPhase.LoginBegin);
            _connHandler.TimeoutErrorInternal.SetAndBeginPhase(SqlConnectionTimeoutErrorPhase.ProcessConnectionAuth);

            // get the password up front to use in sspi logic below
            byte[] encryptedPassword = null;
            byte[] encryptedChangePassword = null;
            int encryptedPasswordLengthInBytes;
            int encryptedChangePasswordLengthInBytes;
            bool useFeatureExt = (requestedFeatures != TdsEnums.FeatureExtension.None);

            string userName;

            if (rec.credential != null)
            {
                userName = rec.credential.UserId;
                encryptedPasswordLengthInBytes = rec.credential.Password.Length * 2;
            }
            else
            {
                userName = rec.userName;
                encryptedPassword = TdsParserStaticMethods.ObfuscatePassword(rec.password);
                encryptedPasswordLengthInBytes = encryptedPassword.Length;  // password in clear text is already encrypted and its length is in byte
            }

            if (rec.newSecurePassword != null)
            {
                encryptedChangePasswordLengthInBytes = rec.newSecurePassword.Length * 2;
            }
            else
            {
                encryptedChangePassword = TdsParserStaticMethods.ObfuscatePassword(rec.newPassword);
                encryptedChangePasswordLengthInBytes = encryptedChangePassword.Length;
            }

            // set the message type
            _physicalStateObj._outputMessageType = TdsEnums.MT_LOGIN7;

            // length in bytes
            int length = TdsEnums.YUKON_LOG_REC_FIXED_LEN;

            string clientInterfaceName = TdsEnums.SQL_PROVIDER_NAME;
            Debug.Assert(TdsEnums.MAXLEN_CLIENTINTERFACE >= clientInterfaceName.Length, "cchCltIntName can specify at most 128 unicode characters. See Tds spec");

            // add up variable-len portions (multiply by 2 for byte len of char strings)
            //
            checked
            {
                length += (rec.hostName.Length + rec.applicationName.Length +
                            rec.serverName.Length + clientInterfaceName.Length +
                            rec.language.Length + rec.database.Length +
                            rec.attachDBFilename.Length) * 2;
                if (useFeatureExt)
                {
                    length += 4;
                }
            }

            // allocate memory for SSPI variables
            byte[] rentedSSPIBuff = null;
            byte[] outSSPIBuff = null;
            uint outSSPILength = 0;

            // only add lengths of password and username if not using SSPI or requesting federated authentication info
            if (!rec.useSSPI && !_connHandler._federatedAuthenticationRequested)
            {
                checked
                {
                    length += (userName.Length * 2) + encryptedPasswordLengthInBytes
                    + encryptedChangePasswordLengthInBytes;
                }
            }
            else
            {
                if (rec.useSSPI)
                {
                    // now allocate proper length of buffer, and set length
                    rentedSSPIBuff = ArrayPool<byte>.Shared.Rent((int)s_maxSSPILength);
                    outSSPIBuff = rentedSSPIBuff;
                    outSSPILength = s_maxSSPILength;

                    // Call helper function for SSPI data and actual length.
                    // Since we don't have SSPI data from the server, send null for the
                    // byte[] buffer and 0 for the int length.
                    Debug.Assert(SniContext.Snix_Login == _physicalStateObj.SniContext, string.Format((IFormatProvider)null, "Unexpected SniContext. Expecting Snix_Login, actual value is '{0}'", _physicalStateObj.SniContext));
                    _physicalStateObj.SniContext = SniContext.Snix_LoginSspi;

                    SSPIData(null, 0, ref outSSPIBuff, ref outSSPILength);

                    if (outSSPILength > int.MaxValue)
                    {
                        throw SQL.InvalidSSPIPacketSize();  // SqlBu 332503
                    }
                    _physicalStateObj.SniContext = SniContext.Snix_Login;

                    checked
                    {
                        length += (int)outSSPILength;
                    }
                }
            }

            int feOffset = length;

            if (useFeatureExt)
            {
                if ((requestedFeatures & TdsEnums.FeatureExtension.SessionRecovery) != 0)
                {
                    length += WriteSessionRecoveryFeatureRequest(recoverySessionData, false);
                }
                if ((requestedFeatures & TdsEnums.FeatureExtension.FedAuth) != 0)
                {
                    Debug.Assert(fedAuthFeatureExtensionData != null, "fedAuthFeatureExtensionData should not null.");
                    length += WriteFedAuthFeatureRequest(fedAuthFeatureExtensionData.Value, write: false);
                }
                if ((requestedFeatures & TdsEnums.FeatureExtension.GlobalTransactions) != 0)
                {
                    length += WriteGlobalTransactionsFeatureRequest(false);
                }
                if ((requestedFeatures & TdsEnums.FeatureExtension.UTF8Support) != 0)
                {
                    length += WriteUTF8SupportFeatureRequest(false);
                }

                length++; // for terminator
            }

            try
            {
                WriteInt(length, _physicalStateObj);
                if (recoverySessionData == null)
                {
                    WriteInt((TdsEnums.DENALI_MAJOR << 24) | (TdsEnums.DENALI_INCREMENT << 16) | TdsEnums.DENALI_MINOR, _physicalStateObj);
                }
                else
                {
                    WriteUnsignedInt(recoverySessionData._tdsVersion, _physicalStateObj);
                }
                WriteInt(rec.packetSize, _physicalStateObj);
                WriteInt(TdsEnums.CLIENT_PROG_VER, _physicalStateObj);
                WriteInt(TdsParserStaticMethods.GetCurrentProcessIdForTdsLoginOnly(), _physicalStateObj);
                WriteInt(0, _physicalStateObj); // connectionID is unused

                // Log7Flags (DWORD)
                int log7Flags = 0;

                /*
                 Current snapshot from TDS spec with the offsets added:
                    0) fByteOrder:1,                // byte order of numeric data types on client
                    1) fCharSet:1,                  // character set on client
                    2) fFloat:2,                    // Type of floating point on client
                    4) fDumpLoad:1,                 // Dump/Load and BCP enable
                    5) fUseDb:1,                    // USE notification
                    6) fDatabase:1,                 // Initial database fatal flag
                    7) fSetLang:1,                  // SET LANGUAGE notification
                    8) fLanguage:1,                 // Initial language fatal flag
                    9) fODBC:1,                     // Set if client is ODBC driver
                   10) fTranBoundary:1,             // Transaction boundary notification
                   11) fDelegatedSec:1,             // Security with delegation is available
                   12) fUserType:3,                 // Type of user
                   15) fIntegratedSecurity:1,       // Set if client is using integrated security
                   16) fSQLType:4,                  // Type of SQL sent from client
                   20) fOLEDB:1,                    // Set if client is OLEDB driver
                   21) fSpare1:3,                   // first bit used for read-only intent, rest unused
                   24) fResetPassword:1,            // set if client wants to reset password
                   25) fNoNBCAndSparse:1,           // set if client does not support NBC and Sparse column
                   26) fUserInstance:1,             // This connection wants to connect to a SQL "user instance"
                   27) fUnknownCollationHandling:1, // This connection can handle unknown collation correctly.
                   28) fExtension:1                 // Extensions are used                 
                   32 - total
                */

                // first byte
                log7Flags |= TdsEnums.USE_DB_ON << 5;
                log7Flags |= TdsEnums.INIT_DB_FATAL << 6;
                log7Flags |= TdsEnums.SET_LANG_ON << 7;

                // second byte
                log7Flags |= TdsEnums.INIT_LANG_FATAL << 8;
                log7Flags |= TdsEnums.ODBC_ON << 9;
                if (rec.useReplication)
                {
                    log7Flags |= TdsEnums.REPL_ON << 12;
                }
                if (rec.useSSPI)
                {
                    log7Flags |= TdsEnums.SSPI_ON << 15;
                }

                // third byte
                if (rec.readOnlyIntent)
                {
                    log7Flags |= TdsEnums.READONLY_INTENT_ON << 21; // read-only intent flag is a first bit of fSpare1
                }

                // 4th one
                if (!string.IsNullOrEmpty(rec.newPassword) || (rec.newSecurePassword != null && rec.newSecurePassword.Length != 0))
                {
                    log7Flags |= 1 << 24;
                }
                if (rec.userInstance)
                {
                    log7Flags |= 1 << 26;
                }
                if (useFeatureExt)
                {
                    log7Flags |= 1 << 28;
                }

                WriteInt(log7Flags, _physicalStateObj);

                WriteInt(0, _physicalStateObj);  // ClientTimeZone is not used
                WriteInt(0, _physicalStateObj);  // LCID is unused by server

                // Start writing offset and length of variable length portions
                int offset = TdsEnums.YUKON_LOG_REC_FIXED_LEN;

                // write offset/length pairs

                // note that you must always set ibHostName since it indicates the beginning of the variable length section of the login record
                WriteShort(offset, _physicalStateObj); // host name offset
                WriteShort(rec.hostName.Length, _physicalStateObj);
                offset += rec.hostName.Length * 2;

                // Only send user/password over if not fSSPI...  If both user/password and SSPI are in login
                // rec, only SSPI is used.  Confirmed same behavior as in luxor.
                if (rec.useSSPI == false)
                {
                    WriteShort(offset, _physicalStateObj);  // userName offset
                    WriteShort(userName.Length, _physicalStateObj);
                    offset += userName.Length * 2;

                    // the encrypted password is a byte array - so length computations different than strings
                    WriteShort(offset, _physicalStateObj); // password offset
                    WriteShort(encryptedPasswordLengthInBytes / 2, _physicalStateObj);
                    offset += encryptedPasswordLengthInBytes;
                }
                else
                {
                    // case where user/password data is not used, send over zeros
                    WriteShort(0, _physicalStateObj);  // userName offset
                    WriteShort(0, _physicalStateObj);
                    WriteShort(0, _physicalStateObj);  // password offset
                    WriteShort(0, _physicalStateObj);
                }

                WriteShort(offset, _physicalStateObj); // app name offset
                WriteShort(rec.applicationName.Length, _physicalStateObj);
                offset += rec.applicationName.Length * 2;

                WriteShort(offset, _physicalStateObj); // server name offset
                WriteShort(rec.serverName.Length, _physicalStateObj);
                offset += rec.serverName.Length * 2;

                WriteShort(offset, _physicalStateObj);
                if (useFeatureExt)
                {
                    WriteShort(4, _physicalStateObj); // length of ibFeatgureExtLong (which is a DWORD)
                    offset += 4;
                }
                else
                {
                    WriteShort(0, _physicalStateObj); // unused (was remote password ?)
                }

                WriteShort(offset, _physicalStateObj); // client interface name offset
                WriteShort(clientInterfaceName.Length, _physicalStateObj);
                offset += clientInterfaceName.Length * 2;

                WriteShort(offset, _physicalStateObj); // language name offset
                WriteShort(rec.language.Length, _physicalStateObj);
                offset += rec.language.Length * 2;

                WriteShort(offset, _physicalStateObj); // database name offset
                WriteShort(rec.database.Length, _physicalStateObj);
                offset += rec.database.Length * 2;

                if (null == s_nicAddress)
                    s_nicAddress = TdsParserStaticMethods.GetNetworkPhysicalAddressForTdsLoginOnly();

                _physicalStateObj.WriteByteArray(s_nicAddress, s_nicAddress.Length, 0);

                WriteShort(offset, _physicalStateObj); // ibSSPI offset
                if (rec.useSSPI)
                {
                    WriteShort((int)outSSPILength, _physicalStateObj);
                    offset += (int)outSSPILength;
                }
                else
                {
                    WriteShort(0, _physicalStateObj);
                }

                WriteShort(offset, _physicalStateObj); // DB filename offset
                WriteShort(rec.attachDBFilename.Length, _physicalStateObj);
                offset += rec.attachDBFilename.Length * 2;

                WriteShort(offset, _physicalStateObj); // reset password offset
                WriteShort(encryptedChangePasswordLengthInBytes / 2, _physicalStateObj);

                WriteInt(0, _physicalStateObj);        // reserved for chSSPI

                // write variable length portion
                WriteString(rec.hostName, _physicalStateObj);

                // if we are using SSPI, do not send over username/password, since we will use SSPI instead
                // same behavior as Luxor
                if (!rec.useSSPI)
                {
                    WriteString(userName, _physicalStateObj);

                    if (rec.credential != null)
                    {
                        _physicalStateObj.WriteSecureString(rec.credential.Password);
                    }
                    else
                    {
                        _physicalStateObj.WriteByteArray(encryptedPassword, encryptedPasswordLengthInBytes, 0);
                    }
                }

                WriteString(rec.applicationName, _physicalStateObj);
                WriteString(rec.serverName, _physicalStateObj);

                // write ibFeatureExtLong
                if (useFeatureExt)
                {
                    WriteInt(feOffset, _physicalStateObj);
                }

                WriteString(clientInterfaceName, _physicalStateObj);
                WriteString(rec.language, _physicalStateObj);
                WriteString(rec.database, _physicalStateObj);

                // send over SSPI data if we are using SSPI
                if (rec.useSSPI)
                    _physicalStateObj.WriteByteArray(outSSPIBuff, (int)outSSPILength, 0);

                WriteString(rec.attachDBFilename, _physicalStateObj);
                if (!rec.useSSPI)
                {
                    if (rec.newSecurePassword != null)
                    {
                        _physicalStateObj.WriteSecureString(rec.newSecurePassword);
                    }
                    else
                    {
                        _physicalStateObj.WriteByteArray(encryptedChangePassword, encryptedChangePasswordLengthInBytes, 0);
                    }
                }

                if (useFeatureExt)
                {
                    if ((requestedFeatures & TdsEnums.FeatureExtension.SessionRecovery) != 0)
                    {
                        length += WriteSessionRecoveryFeatureRequest(recoverySessionData, true);
                    }
                    if ((requestedFeatures & TdsEnums.FeatureExtension.FedAuth) != 0)
                    {
                        Debug.Assert(fedAuthFeatureExtensionData != null, "fedAuthFeatureExtensionData should not null.");
                        WriteFedAuthFeatureRequest(fedAuthFeatureExtensionData.Value, write: true);
                    }
                    if ((requestedFeatures & TdsEnums.FeatureExtension.GlobalTransactions) != 0)
                    {
                        WriteGlobalTransactionsFeatureRequest(true);
                    }
                    if ((requestedFeatures & TdsEnums.FeatureExtension.UTF8Support) != 0)
                    {
                        WriteUTF8SupportFeatureRequest(true);
                    }

                    _physicalStateObj.WriteByte(0xFF); // terminator
                }
            }
            catch (Exception e)
            {
                if (ADP.IsCatchableExceptionType(e))
                {
                    // be sure to wipe out our buffer if we started sending stuff
                    _physicalStateObj._outputPacketNumber = 1;  // end of message - reset to 1 - per ramas
                    _physicalStateObj.ResetBuffer();
                }

                throw;
            }

            if (rentedSSPIBuff != null)
            {
                ArrayPool<byte>.Shared.Return(rentedSSPIBuff, clearArray: true);
            }

            _physicalStateObj.WritePacket(TdsEnums.HARDFLUSH);
            _physicalStateObj.ResetSecurePasswordsInformation();
            _physicalStateObj._pendingData = true;
            _physicalStateObj._messageStatus = 0;
        }// tdsLogin

        private void SSPIData(byte[] receivedBuff, uint receivedLength, ref byte[] sendBuff, ref uint sendLength)
        {
            SNISSPIData(receivedBuff, receivedLength, ref sendBuff, ref sendLength);
        }


        private void SNISSPIData(byte[] receivedBuff, uint receivedLength, ref byte[] sendBuff, ref uint sendLength)
        {
            if (TdsParserStateObjectFactory.UseManagedSNI)
            {
                try
                {
                    _physicalStateObj.GenerateSspiClientContext(receivedBuff, receivedLength, ref sendBuff, ref sendLength, _sniSpnBuffer);
                }
                catch (Exception e)
                {
                    SSPIError(e.Message + Environment.NewLine + e.StackTrace, TdsEnums.GEN_CLIENT_CONTEXT);
                }
            }
            else
            {
                if (receivedBuff == null)
                {
                    // if we do not have SSPI data coming from server, send over 0's for pointer and length
                    receivedLength = 0;
                }

                // we need to respond to the server's message with SSPI data
                if (0 != _physicalStateObj.GenerateSspiClientContext(receivedBuff, receivedLength, ref sendBuff, ref sendLength, _sniSpnBuffer))
                {
                    SSPIError(SQLMessage.SSPIGenerateError(), TdsEnums.GEN_CLIENT_CONTEXT);
                }
            }
        }

        private void ProcessSSPI(int receivedLength)
        {
            SniContext outerContext = _physicalStateObj.SniContext;
            _physicalStateObj.SniContext = SniContext.Snix_ProcessSspi;
            // allocate received buffer based on length from SSPI message
            byte[] receivedBuff = new byte[receivedLength];

            // read SSPI data received from server
            Debug.Assert(_physicalStateObj._syncOverAsync, "Should not attempt pends in a synchronous call");
            bool result = _physicalStateObj.TryReadByteArray(receivedBuff, receivedLength);
            if (!result)
            { throw SQL.SynchronousCallMayNotPend(); }

            // allocate send buffer and initialize length
            byte[] rentedSendBuff = ArrayPool<byte>.Shared.Rent((int)s_maxSSPILength);
            byte[] sendBuff = rentedSendBuff;
            uint sendLength = s_maxSSPILength;

            // make call for SSPI data

            SSPIData(receivedBuff, (uint)receivedLength, ref sendBuff, ref sendLength);

            // DO NOT SEND LENGTH - TDS DOC INCORRECT!  JUST SEND SSPI DATA!
            _physicalStateObj.WriteByteArray(sendBuff, (int)sendLength, 0);

            ArrayPool<byte>.Shared.Return(rentedSendBuff, clearArray: true);

            // set message type so server knows its a SSPI response
            _physicalStateObj._outputMessageType = TdsEnums.MT_SSPI;

            // send to server
            _physicalStateObj.WritePacket(TdsEnums.HARDFLUSH);
            _physicalStateObj.SniContext = outerContext;
        }

        private void SSPIError(string error, string procedure)
        {
            Debug.Assert(!string.IsNullOrEmpty(procedure), "TdsParser.SSPIError called with an empty or null procedure string");
            Debug.Assert(!string.IsNullOrEmpty(error), "TdsParser.SSPIError called with an empty or null error string");

            _physicalStateObj.AddError(new SqlError(0, (byte)0x00, (byte)TdsEnums.MIN_ERROR_CLASS, _server, error, procedure, 0));
            ThrowExceptionAndWarning(_physicalStateObj);
        }

        internal byte[] GetDTCAddress(int timeout, TdsParserStateObject stateObj)
        {
            // If this fails, the server will return a server error - Sameet Agarwal confirmed.
            // Success: DTCAddress returned.  Failure: SqlError returned.

            byte[] dtcAddr = null;

            using (SqlDataReader dtcReader = TdsExecuteTransactionManagerRequest(
                                                        null,
                                                        TdsEnums.TransactionManagerRequestType.GetDTCAddress,
                                                        null,
                                                        TdsEnums.TransactionManagerIsolationLevel.Unspecified,
                                                        timeout, null, stateObj, true))
            {

                Debug.Assert(SniContext.Snix_Read == stateObj.SniContext, string.Format((IFormatProvider)null, "The SniContext should be Snix_Read but it actually is {0}", stateObj.SniContext));
                if (null != dtcReader && dtcReader.Read())
                {
                    Debug.Assert(dtcReader.GetName(0) == "TM Address", "TdsParser: GetDTCAddress did not return 'TM Address'");

                    // DTCAddress is of variable size, and does not have a maximum.  So we call GetBytes
                    // to get the length of the dtcAddress, then allocate a byte array of that length,
                    // then call GetBytes again on that byte[] with the length
                    long dtcLength = dtcReader.GetBytes(0, 0, null, 0, 0);

                    //
                    if (dtcLength <= int.MaxValue)
                    {
                        int cb = (int)dtcLength;

                        dtcAddr = new byte[cb];
                        dtcReader.GetBytes(0, 0, dtcAddr, 0, cb);
                    }
#if DEBUG
                    else
                    {
                        Debug.Assert(false, "unexpected length (> Int32.MaxValue) returned from dtcReader.GetBytes");
                        // if we hit this case we'll just return a null address so that the user
                        // will get a transcaction enlistment error in the upper layers
                    }
#endif
                }
            }
            return dtcAddr;
        }

        // Propagate the dtc cookie to the server, enlisting the connection.
        internal void PropagateDistributedTransaction(byte[] buffer, int timeout, TdsParserStateObject stateObj)
        {
            // if this fails, the server will return a server error - Sameet Agarwal confirmed
            // Success: server will return done token.  Failure: SqlError returned.

            TdsExecuteTransactionManagerRequest(buffer,
                TdsEnums.TransactionManagerRequestType.Propagate, null,
                TdsEnums.TransactionManagerIsolationLevel.Unspecified, timeout, null, stateObj, true);
        }

        internal SqlDataReader TdsExecuteTransactionManagerRequest(
                    byte[] buffer,
                    TdsEnums.TransactionManagerRequestType request,
                    string transactionName,
                    TdsEnums.TransactionManagerIsolationLevel isoLevel,
                    int timeout,
                    SqlInternalTransaction transaction,
                    TdsParserStateObject stateObj,
                    bool isDelegateControlRequest
        )
        {
            Debug.Assert(this == stateObj.Parser, "different parsers");

            if (TdsParserState.Broken == State || TdsParserState.Closed == State)
            {
                return null;
            }

            // Promote, Commit and Rollback requests for
            // delegated transactions often happen while there is an open result
            // set, so we need to handle them by using a different MARS session, 
            // otherwise we'll write on the physical state objects while someone
            // else is using it.  When we don't have MARS enabled, we need to 
            // lock the physical state object to synchronize its use at least
            // until we increment the open results count.  Once it's been 
            // incremented the delegated transaction requests will fail, so they
            // won't stomp on anything.


            Debug.Assert(!_connHandler.ThreadHasParserLockForClose || _connHandler._parserLock.ThreadMayHaveLock(), "Thread claims to have parser lock, but lock is not taken");
            bool callerHasConnectionLock = _connHandler.ThreadHasParserLockForClose;   // If the thread already claims to have the parser lock, then we will let the caller handle releasing it
            if (!callerHasConnectionLock)
            {
                _connHandler._parserLock.Wait(canReleaseFromAnyThread: false);
                _connHandler.ThreadHasParserLockForClose = true;
            }
            // Capture _asyncWrite (after taking lock) to restore it afterwards
            bool hadAsyncWrites = _asyncWrite;
            try
            {
                // Temporarily disable async writes
                _asyncWrite = false;

                // This validation step MUST be done after locking the connection to guarantee we don't 
                //  accidentally execute after the transaction has completed on a different thread.
                if (!isDelegateControlRequest)
                {
                    _connHandler.CheckEnlistedTransactionBinding();
                }

                stateObj._outputMessageType = TdsEnums.MT_TRANS;       // set message type
                stateObj.SetTimeoutSeconds(timeout);

                stateObj.SniContext = SniContext.Snix_Execute;

                const int marsHeaderSize = 18; // 4 + 2 + 8 + 4
                const int totalHeaderLength = 22; // 4 + 4 + 2 + 8 + 4
                Debug.Assert(stateObj._outBytesUsed == stateObj._outputHeaderLen, "Output bytes written before total header length");
                // Write total header length
                WriteInt(totalHeaderLength, stateObj);
                // Write mars header length
                WriteInt(marsHeaderSize, stateObj);
                WriteMarsHeaderData(stateObj, _currentTransaction);

                WriteShort((short)request, stateObj); // write TransactionManager Request type

                bool returnReader = false;

                switch (request)
                {
                    case TdsEnums.TransactionManagerRequestType.GetDTCAddress:
                        WriteShort(0, stateObj);

                        returnReader = true;
                        break;
                    case TdsEnums.TransactionManagerRequestType.Propagate:
                        if (null != buffer)
                        {
                            WriteShort(buffer.Length, stateObj);
                            stateObj.WriteByteArray(buffer, buffer.Length, 0);
                        }
                        else
                        {
                            WriteShort(0, stateObj);
                        }
                        break;
                    case TdsEnums.TransactionManagerRequestType.Begin:
                        Debug.Assert(null != transaction, "Should have specified an internalTransaction when doing a BeginTransaction request!");

                        // Only assign the passed in transaction if it is not equal to the current transaction.
                        // And, if it is not equal, the current actually should be null.  Anything else
                        // is a unexpected state.  The concern here is mainly for the mixed use of 
                        // T-SQL and API transactions. 

                        // Expected states:
                        // 1) _pendingTransaction = null, _currentTransaction = null, non null transaction
                        // passed in on BeginTransaction API call.
                        // 2) _currentTransaction != null, _pendingTransaction = null, non null transaction
                        // passed in but equivalent to _currentTransaction.

                        // #1 will occur on standard BeginTransactionAPI call.  #2 should only occur if
                        // t-sql transaction started followed by a call to SqlConnection.BeginTransaction.
                        // Any other state is unknown.
                        if (_currentTransaction != transaction)
                        {
                            Debug.Assert(_currentTransaction == null || true == _fResetConnection, "We should not have a current Tx at this point");
                            PendingTransaction = transaction;
                        }

                        stateObj.WriteByte((byte)isoLevel);

                        stateObj.WriteByte((byte)(transactionName.Length * 2)); // Write number of bytes (unicode string).
                        WriteString(transactionName, stateObj);
                        break;
                    case TdsEnums.TransactionManagerRequestType.Promote:
                        // No payload - except current transaction in header
                        // Promote returns a DTC cookie.  However, the transaction cookie we use for the
                        // connection does not change after a promote.
                        break;
                    case TdsEnums.TransactionManagerRequestType.Commit:

                        Debug.Assert(transactionName.Length == 0, "Should not have a transaction name on Commit");
                        stateObj.WriteByte((byte)0); // No xact name

                        stateObj.WriteByte(0);  // No flags

                        Debug.Assert(isoLevel == TdsEnums.TransactionManagerIsolationLevel.Unspecified, "Should not have isolation level other than unspecified on Commit!");
                        // WriteByte((byte) 0, stateObj); // IsolationLevel
                        // WriteByte((byte) 0, stateObj); // No begin xact name
                        break;
                    case TdsEnums.TransactionManagerRequestType.Rollback:

                        stateObj.WriteByte((byte)(transactionName.Length * 2)); // Write number of bytes (unicode string).
                        WriteString(transactionName, stateObj);

                        stateObj.WriteByte(0);  // No flags

                        Debug.Assert(isoLevel == TdsEnums.TransactionManagerIsolationLevel.Unspecified, "Should not have isolation level other than unspecified on Commit!");
                        // WriteByte((byte) 0, stateObj); // IsolationLevel
                        // WriteByte((byte) 0, stateObj); // No begin xact name
                        break;
                    case TdsEnums.TransactionManagerRequestType.Save:

                        stateObj.WriteByte((byte)(transactionName.Length * 2)); // Write number of bytes (unicode string).
                        WriteString(transactionName, stateObj);
                        break;
                    default:
                        Debug.Assert(false, "Unexpected TransactionManagerRequest");
                        break;
                }

                Task writeTask = stateObj.WritePacket(TdsEnums.HARDFLUSH);
                Debug.Assert(writeTask == null, "Writes should not pend when writing sync");
                stateObj._pendingData = true;
                stateObj._messageStatus = 0;

                SqlDataReader dtcReader = null;
                stateObj.SniContext = SniContext.Snix_Read;
                if (returnReader)
                {
                    dtcReader = new SqlDataReader(null, CommandBehavior.Default);
                    Debug.Assert(this == stateObj.Parser, "different parser");
#if DEBUG
                    // Remove the current owner of stateObj - otherwise we will hit asserts
                    stateObj.Owner = null;
#endif
                    dtcReader.Bind(stateObj);

                    // force consumption of metadata
                    _SqlMetaDataSet metaData = dtcReader.MetaData;
                }
                else
                {
                    Run(RunBehavior.UntilDone, null, null, null, stateObj);
                }

                // If the retained ID is no longer valid (because we are enlisting in null or a new transaction) then it should be cleared
                if (((request == TdsEnums.TransactionManagerRequestType.Begin) || (request == TdsEnums.TransactionManagerRequestType.Propagate)) && ((transaction == null) || (transaction.TransactionId != _retainedTransactionId)))
                {
                    _retainedTransactionId = SqlInternalTransaction.NullTransactionId;
                }

                return dtcReader;
            }
            catch (Exception e)
            {
                if (!ADP.IsCatchableExceptionType(e))
                {
                    throw;
                }

                FailureCleanup(stateObj, e);

                throw;
            }
            finally
            {
                // SQLHotfix 50000518
                // make sure we don't leave temporary fields set when leaving this function
                _pendingTransaction = null;

                _asyncWrite = hadAsyncWrites;

                if (!callerHasConnectionLock)
                {
                    _connHandler.ThreadHasParserLockForClose = false;
                    _connHandler._parserLock.Release();
                }
            }
        }

        internal void FailureCleanup(TdsParserStateObject stateObj, Exception e)
        {
            int old_outputPacketNumber = stateObj._outputPacketNumber;


            if (stateObj.HasOpenResult)
            { // Need to decrement openResultCount if operation failed.
                stateObj.DecrementOpenResultCount();
            }

            // be sure to wipe out our buffer if we started sending stuff
            stateObj.ResetBuffer();
            stateObj._outputPacketNumber = 1;  // end of message - reset to 1 - per ramas

            if (old_outputPacketNumber != 1 && _state == TdsParserState.OpenLoggedIn)
            {
                Debug.Assert(_connHandler._parserLock.ThreadMayHaveLock(), "Should not be calling into FailureCleanup without first taking the parser lock");

                bool originalThreadHasParserLock = _connHandler.ThreadHasParserLockForClose;
                try
                {
                    // Need to set this to true such that if we have an error sending\processing the attention, we won't deadlock ourselves
                    _connHandler.ThreadHasParserLockForClose = true;

                    // If _outputPacketNumber prior to ResetBuffer was not equal to 1, a packet was already
                    // sent to the server and so we need to send an attention and process the attention ack.
                    stateObj.SendAttention();
                    ProcessAttention(stateObj);
                }
                finally
                {
                    // Reset the ThreadHasParserLock value in case our caller expects it to be set\not set
                    _connHandler.ThreadHasParserLockForClose = originalThreadHasParserLock;
                }
            }
        }

        internal Task TdsExecuteSQLBatch(string text, int timeout, SqlNotificationRequest notificationRequest, TdsParserStateObject stateObj, bool sync, bool callerHasConnectionLock = false)
        {
            if (TdsParserState.Broken == State || TdsParserState.Closed == State)
            {
                return null;
            }

            if (stateObj.BcpLock)
            {
                throw SQL.ConnectionLockedForBcpEvent();
            }

            // Promote, Commit and Rollback requests for
            // delegated transactions often happen while there is an open result
            // set, so we need to handle them by using a different MARS session, 
            // otherwise we'll write on the physical state objects while someone
            // else is using it.  When we don't have MARS enabled, we need to 
            // lock the physical state object to synchronize it's use at least 
            // until we increment the open results count.  Once it's been 
            // incremented the delegated transaction requests will fail, so they
            // won't stomp on anything.

            // Only need to take the lock if neither the thread nor the caller claims to already have it
            bool needToTakeParserLock = (!callerHasConnectionLock) && (!_connHandler.ThreadHasParserLockForClose);
            Debug.Assert(!_connHandler.ThreadHasParserLockForClose || sync, "Thread shouldn't claim to have the parser lock if we are doing async writes");     // Since we have the possibility of pending with async writes, make sure the thread doesn't claim to already have the lock
            Debug.Assert(needToTakeParserLock || _connHandler._parserLock.ThreadMayHaveLock(), "Thread or caller claims to have connection lock, but lock is not taken");

            bool releaseConnectionLock = false;
            if (needToTakeParserLock)
            {
                _connHandler._parserLock.Wait(canReleaseFromAnyThread: !sync);
                releaseConnectionLock = true;
            }

            // Switch the writing mode
            // NOTE: We are not turning off async writes when we complete since SqlBulkCopy uses this method and expects _asyncWrite to not change
            _asyncWrite = !sync;

            try
            {
                // Check that the connection is still alive
                if ((_state == TdsParserState.Closed) || (_state == TdsParserState.Broken))
                {
                    throw ADP.ClosedConnectionError();
                }

                // This validation step MUST be done after locking the connection to guarantee we don't 
                //  accidentally execute after the transaction has completed on a different thread.
                _connHandler.CheckEnlistedTransactionBinding();

                stateObj.SetTimeoutSeconds(timeout);
                stateObj.SniContext = SniContext.Snix_Execute;

                WriteRPCBatchHeaders(stateObj, notificationRequest);

                stateObj._outputMessageType = TdsEnums.MT_SQL;

                WriteString(text, text.Length, 0, stateObj);

                Task executeTask = stateObj.ExecuteFlush();
                if (executeTask == null)
                {
                    stateObj.SniContext = SniContext.Snix_Read;
                }
                else
                {
                    Debug.Assert(!sync, "Should not have gotten a Task when writing in sync mode");

                    // Need to wait for flush - continuation will unlock the connection                    
                    bool taskReleaseConnectionLock = releaseConnectionLock;
                    releaseConnectionLock = false;
                    return executeTask.ContinueWith(
                        (task, state) =>
                        {
                            Debug.Assert(!task.IsCanceled, "Task should not be canceled");
                            var parameters = (Tuple<TdsParser, TdsParserStateObject, SqlInternalConnectionTds>)state;
                            TdsParser parser = parameters.Item1;
                            TdsParserStateObject tdsParserStateObject = parameters.Item2;
                            SqlInternalConnectionTds internalConnectionTds = parameters.Item3;
                            try
                            {
                                if (task.IsFaulted)
                                {
                                    parser.FailureCleanup(tdsParserStateObject, task.Exception.InnerException);
                                    throw task.Exception.InnerException;
                                }
                                else
                                {
                                    tdsParserStateObject.SniContext = SniContext.Snix_Read;
                                }
                            }
                            finally
                            {
                                internalConnectionTds?._parserLock.Release();
                            }
                        },
                        Tuple.Create(this, stateObj, taskReleaseConnectionLock ? _connHandler : null),
                        TaskScheduler.Default
                    );
                }

                // Finished sync
                return null;
            }
            catch (Exception e)
            {
                if (!ADP.IsCatchableExceptionType(e))
                {
                    throw;
                }

                FailureCleanup(stateObj, e);

                throw;
            }
            finally
            {
                if (releaseConnectionLock)
                {
                    _connHandler._parserLock.Release();
                }
            }
        }

        internal Task TdsExecuteRPC(_SqlRPC[] rpcArray, int timeout, bool inSchema, SqlNotificationRequest notificationRequest, TdsParserStateObject stateObj, bool isCommandProc, bool sync = true,
                  TaskCompletionSource<object> completion = null, int startRpc = 0, int startParam = 0)
        {
            bool firstCall = (completion == null);
            bool releaseConnectionLock = false;

            Debug.Assert(!firstCall || startRpc == 0, "startRpc is not 0 on first call");
            Debug.Assert(!firstCall || startParam == 0, "startParam is not 0 on first call");
            Debug.Assert(!firstCall || !_connHandler.ThreadHasParserLockForClose, "Thread should not already have connection lock");
            Debug.Assert(firstCall || _connHandler._parserLock.ThreadMayHaveLock(), "Connection lock not taken after the first call");
            try
            {
                _SqlRPC rpcext = null;
                int tempLen;

                // Promote, Commit and Rollback requests for
                // delegated transactions often happen while there is an open result
                // set, so we need to handle them by using a different MARS session, 
                // otherwise we'll write on the physical state objects while someone
                // else is using it.  When we don't have MARS enabled, we need to 
                // lock the physical state object to synchronize its use at least
                // until we increment the open results count.  Once it's been 
                // incremented the delegated transaction requests will fail, so they
                // won't stomp on anything.


                if (firstCall)
                {
                    _connHandler._parserLock.Wait(canReleaseFromAnyThread: !sync);
                    releaseConnectionLock = true;
                }
                try
                {
                    // Ensure that connection is alive
                    if ((TdsParserState.Broken == State) || (TdsParserState.Closed == State))
                    {
                        throw ADP.ClosedConnectionError();
                    }

                    // This validation step MUST be done after locking the connection to guarantee we don't 
                    //  accidentally execute after the transaction has completed on a different thread.
                    if (firstCall)
                    {
                        _asyncWrite = !sync;

                        _connHandler.CheckEnlistedTransactionBinding();

                        stateObj.SetTimeoutSeconds(timeout);

                        stateObj.SniContext = SniContext.Snix_Execute;

                        if (_isYukon)
                        {
                            WriteRPCBatchHeaders(stateObj, notificationRequest);
                        }

                        stateObj._outputMessageType = TdsEnums.MT_RPC;
                    }

                    for (int ii = startRpc; ii < rpcArray.Length; ii++)
                    {
                        rpcext = rpcArray[ii];

                        if (startParam == 0 || ii > startRpc)
                        {
                            if (rpcext.ProcID != 0)
                            {
                                // Perf optimization for Shiloh and later,
                                Debug.Assert(rpcext.ProcID < 255, "rpcExec:ProcID can't be larger than 255");
                                WriteShort(0xffff, stateObj);
                                WriteShort((short)(rpcext.ProcID), stateObj);
                            }
                            else
                            {
                                Debug.Assert(!string.IsNullOrEmpty(rpcext.rpcName), "must have an RPC name");
                                tempLen = rpcext.rpcName.Length;
                                WriteShort(tempLen, stateObj);
                                WriteString(rpcext.rpcName, tempLen, 0, stateObj);
                            }

                            // Options
                            WriteShort((short)rpcext.options, stateObj);
                        }

                        // Stream out parameters
                        //SqlParameter[] parameters = rpcext.parameters;
                        int parametersLength = rpcext.userParamCount + rpcext.systemParamCount;

                        for (int i = (ii == startRpc) ? startParam : 0; i < parametersLength; i++)
                        {
                            byte options = 0;
                            SqlParameter param = rpcext.GetParameterByIndex(i, out options);

                            // Since we are reusing the parameters array, we cannot rely on length to indicate no of parameters.
                            if (param == null)
                            {
                                break;      // End of parameters for this execute
                            }

                            // Validate parameters are not variable length without size and with null value.
                            param.Validate(i, isCommandProc);

                            // type (parameter record stores the MetaType class which is a helper that encapsulates all the type information we need here)
                            MetaType mt = param.InternalMetaType;

                            if (mt.IsNewKatmaiType)
                            {
                                WriteSmiParameter(param, i, 0 != (options & TdsEnums.RPC_PARAM_DEFAULT), stateObj);
                                continue;
                            }

                            if ((!_isYukon && !mt.Is80Supported) ||
                                (!_isKatmai && !mt.Is90Supported))
                            {
                                throw ADP.VersionDoesNotSupportDataType(mt.TypeName);
                            }

                            Task writeParamTask = TDSExecuteRPCAddParameter(stateObj, param, mt, options);

                            if (!sync)
                            {
                                if (writeParamTask == null)
                                {
                                    writeParamTask = stateObj.WaitForAccumulatedWrites();
                                }

                                if (writeParamTask != null)
                                {
                                    Task task = null;
                                    if (completion == null)
                                    {
                                        completion = new TaskCompletionSource<object>();
                                        task = completion.Task;
                                    }

                                    TDSExecuteRPCParameterSetupWriteCompletion(
<<<<<<< HEAD
                                        rpcArray, 
                                        timeout, 
                                        inSchema, 
                                        notificationRequest, 
                                        stateObj, 
                                        isCommandProc, 
                                        sync, 
                                        completion, 
                                        ii, 
                                        i + 1, 
=======
                                        rpcArray,
                                        timeout,
                                        inSchema,
                                        notificationRequest,
                                        stateObj,
                                        isCommandProc,
                                        sync,
                                        completion,
                                        ii,
                                        i + 1,
>>>>>>> 332d12c0
                                        writeParamTask
                                   );

                                    // Take care of releasing the locks
                                    if (releaseConnectionLock)
                                    {
                                        task.ContinueWith(
                                            (_, state) => ((SqlInternalConnectionTds)state)._parserLock.Release(),
                                            state: _connHandler,
                                            TaskScheduler.Default
                                        );
                                        releaseConnectionLock = false;
                                    }

                                    return task;
                                }
                            }
#if DEBUG
                            else
                            {
                                Debug.Assert(writeParamTask == null, "Should not have a task when executing sync");
                            }
#endif
                        } // parameter for loop

                        // If this is not the last RPC we are sending, add the batch flag
                        if (ii < (rpcArray.Length - 1))
                        {
                            if (_isYukon)
                            {
                                stateObj.WriteByte(TdsEnums.YUKON_RPCBATCHFLAG);
                            }
                            else
                            {
                                stateObj.WriteByte(TdsEnums.SHILOH_RPCBATCHFLAG);
                            }
                        }
                    } // rpc for loop

                    Task execFlushTask = stateObj.ExecuteFlush();
                    Debug.Assert(!sync || execFlushTask == null, "Should not get a task when executing sync");
                    if (execFlushTask != null)
                    {
                        Task task = null;

                        if (completion == null)
                        {
                            completion = new TaskCompletionSource<object>();
                            task = completion.Task;
                        }

                        TDSExecuteRPCParameterSetupFlushCompletion(stateObj, completion, execFlushTask, releaseConnectionLock);

                        // TDSExecuteRPCParameterSetupFlushCompletion calling ExecuteFlushTaskCallback will take care of the locks for us
                        releaseConnectionLock = false;

                        return task;
                    }
                }
                catch (Exception e)
                {
                    if (!ADP.IsCatchableExceptionType(e))
                    {
                        throw;
                    }

                    FailureCleanup(stateObj, e);

                    throw;
                }
                FinalizeExecuteRPC(stateObj);
                if (completion != null)
                {
                    completion.SetResult(null);
                }
                return null;
            }
            catch (Exception e)
            {
                FinalizeExecuteRPC(stateObj);
                if (completion != null)
                {
                    completion.SetException(e);
                    return null;
                }
                else
                {
                    throw;
                }
            }
            finally
            {
                Debug.Assert(firstCall || !releaseConnectionLock, "Shouldn't be releasing locks synchronously after the first call");
                if (releaseConnectionLock)
                {
                    _connHandler._parserLock.Release();
                }
            }
        }

        private Task TDSExecuteRPCAddParameter(TdsParserStateObject stateObj, SqlParameter param, MetaType mt, byte options)
        {
            int tempLen;
            object value = null;
            bool isNull = true;
            bool isSqlVal = false;
            bool isDataFeed = false;
            // if we have an output param, set the value to null so we do not send it across to the server
            if (param.Direction == ParameterDirection.Output)
            {
                isSqlVal = param.ParameterIsSqlType;  // We have to forward the TYPE info, we need to know what type we are returning.  Once we null the parameter we will no longer be able to distinguish what type were seeing.
                param.Value = null;
                param.ParameterIsSqlType = isSqlVal;
            }
            else
            {
                value = param.GetCoercedValue();
                isNull = param.IsNull;
                if (!isNull)
                {
                    isSqlVal = param.CoercedValueIsSqlType;
                    isDataFeed = param.CoercedValueIsDataFeed;
                }
            }

            WriteParameterName(param.ParameterNameFixed, stateObj);

            // Write parameter status
            stateObj.WriteByte(options);

            // MaxLen field is only written out for non-fixed length data types
            // use the greater of the two sizes for maxLen
            int actualSize;
            int size = mt.IsSizeInCharacters ? param.GetParameterSize() * 2 : param.GetParameterSize();

            // for UDTs, we calculate the length later when we get the bytes. This is a really expensive operation
            if (mt.TDSType != TdsEnums.SQLUDT)
                // getting the actualSize is expensive, cache here and use below
                actualSize = param.GetActualSize();
            else
                actualSize = 0; //get this later

            byte precision = 0;
            byte scale = 0;

            // scale and precision are only relevant for numeric and decimal types
            // adjust the actual value scale and precision to match the user specified
            if (mt.SqlDbType == SqlDbType.Decimal)
            {
                precision = param.GetActualPrecision();
                scale = param.GetActualScale();

                if (precision > TdsEnums.MAX_NUMERIC_PRECISION)
                {
                    throw SQL.PrecisionValueOutOfRange(precision);
                }

                // Make sure the value matches the scale the user enters
                if (!isNull)
                {
                    if (isSqlVal)
                    {
                        value = AdjustSqlDecimalScale((SqlDecimal)value, scale);

                        // If Precision is specified, verify value precision vs param precision
                        if (precision != 0)
                        {
                            if (precision < ((SqlDecimal)value).Precision)
                            {
                                throw ADP.ParameterValueOutOfRange((SqlDecimal)value);
                            }
                        }
                    }
                    else
                    {
                        value = AdjustDecimalScale((decimal)value, scale);

                        SqlDecimal sqlValue = new SqlDecimal((decimal)value);

                        // If Precision is specified, verify value precision vs param precision
                        if (precision != 0)
                        {
                            if (precision < sqlValue.Precision)
                            {
                                throw ADP.ParameterValueOutOfRange((decimal)value);
                            }
                        }
                    }
                }
            }

            // fixup the types by using the NullableType property of the MetaType class
            //
            // following rules should be followed based on feedback from the M-SQL team
            // 1) always use the BIG* types (ex: instead of SQLCHAR use SQLBIGCHAR)
            // 2) always use nullable types (ex: instead of SQLINT use SQLINTN)
            // 3) DECIMALN should always be sent as NUMERICN
            //
            stateObj.WriteByte(mt.NullableType);

            // handle variants here: the SQLVariant writing routine will write the maxlen and actual len columns
            if (mt.TDSType == TdsEnums.SQLVARIANT)
            {
                // devnote: Do we ever hit this codepath? Yes, when a null value is being written out via a sql variant
                // param.GetActualSize is not used
                WriteSqlVariantValue(isSqlVal ? MetaType.GetComValueFromSqlVariant(value) : value, param.GetActualSize(), param.Offset, stateObj);
                return null;
            }

            int codePageByteSize = 0;
            int maxsize = 0;

            if (mt.IsAnsiType)
            {
                // Avoid the following code block if ANSI but unfilled LazyMat blob
                if ((!isNull) && (!isDataFeed))
                {
                    string s;

                    if (isSqlVal)
                    {
                        if (value is SqlString)
                        {
                            s = ((SqlString)value).Value;
                        }
                        else
                        {
                            Debug.Assert(value is SqlChars, "Unknown value for Ansi datatype");
                            s = new string(((SqlChars)value).Value);
                        }
                    }
                    else
                    {
                        s = (string)value;
                    }

                    codePageByteSize = GetEncodingCharLength(s, actualSize, param.Offset, _defaultEncoding);
                }

                if (mt.IsPlp)
                {
                    WriteShort(TdsEnums.SQL_USHORTVARMAXLEN, stateObj);
                }
                else
                {
                    maxsize = (size > codePageByteSize) ? size : codePageByteSize;
                    if (maxsize == 0)
                    {
                        // Yukon doesn't like 0 as MaxSize. Change it to 2 for unicode types
                        if (mt.IsNCharType)
                            maxsize = 2;
                        else
                            maxsize = 1;
                    }

                    WriteParameterVarLen(mt, maxsize, false /*IsNull*/, stateObj);
                }
            }
            else
            {
                // If type timestamp - treat as fixed type and always send over timestamp length, which is 8.
                // For fixed types, we either send null or fixed length for type length.  We want to match that
                // behavior for timestamps.  However, in the case of null, we still must send 8 because if we
                // send null we will not receive a output val.  You can send null for fixed types and still
                // receive a output value, but not for variable types.  So, always send 8 for timestamp because
                // while the user sees it as a fixed type, we are actually representing it as a bigbinary which
                // is variable.
                if (mt.SqlDbType == SqlDbType.Timestamp)
                {
                    WriteParameterVarLen(mt, TdsEnums.TEXT_TIME_STAMP_LEN, false, stateObj);
                }
                else if (mt.SqlDbType == SqlDbType.Udt)
                {
                    byte[] udtVal = null;
                    Format format = Format.Native;

                    Debug.Assert(_isYukon, "Invalid DataType UDT for non-Yukon or later server!");

                    if (!isNull)
                    {
                        udtVal = _connHandler.Connection.GetBytes(value, out format, out maxsize);

                        Debug.Assert(null != udtVal, "GetBytes returned null instance. Make sure that it always returns non-null value");
                        size = udtVal.Length;

                        //it may be legitimate, but we dont support it yet
                        if (size < 0 || (size >= ushort.MaxValue && maxsize != -1))
                            throw new IndexOutOfRangeException();
                    }

                    if (string.IsNullOrEmpty(param.UdtTypeName))
                        throw SQL.MustSetUdtTypeNameForUdtParams();

                    // Split the input name. TypeName is returned as single 3 part name during DeriveParameters.
                    // NOTE: ParseUdtTypeName throws if format is incorrect
                    string[] names = SqlParameter.ParseTypeName(param.UdtTypeName, true /* is UdtTypeName */);
                    if (!string.IsNullOrEmpty(names[0]) && TdsEnums.MAX_SERVERNAME < names[0].Length)
                    {
                        throw ADP.ArgumentOutOfRange(nameof(names));
                    }
                    if (!string.IsNullOrEmpty(names[1]) && TdsEnums.MAX_SERVERNAME < names[names.Length - 2].Length)
                    {
                        throw ADP.ArgumentOutOfRange(nameof(names));
                    }
                    if (TdsEnums.MAX_SERVERNAME < names[2].Length)
                    {
                        throw ADP.ArgumentOutOfRange(nameof(names));
                    }

                    WriteUDTMetaData(value, names[0], names[1], names[2], stateObj);

                    if (!isNull)
                    {
                        WriteUnsignedLong((ulong)udtVal.Length, stateObj); // PLP length
                        if (udtVal.Length > 0)
                        { // Only write chunk length if its value is greater than 0
                            WriteInt(udtVal.Length, stateObj); // Chunk length
                            stateObj.WriteByteArray(udtVal, udtVal.Length, 0); // Value
                        }
                        WriteInt(0, stateObj); // Terminator
                    }
                    else
                    {
                        WriteUnsignedLong(TdsEnums.SQL_PLP_NULL, stateObj); // PLP Null.
                    }
                    return null;//continue; // End of UDT - continue to next parameter.
                }
                else if (mt.IsPlp)
                {
                    if (mt.SqlDbType != SqlDbType.Xml)
                        WriteShort(TdsEnums.SQL_USHORTVARMAXLEN, stateObj);
                }
                else if ((!mt.IsVarTime) && (mt.SqlDbType != SqlDbType.Date))
                {   // Time, Date, DateTime2, DateTimeoffset do not have the size written out
                    maxsize = (size > actualSize) ? size : actualSize;
                    if (maxsize == 0 && _isYukon)
                    {
                        // Yukon doesn't like 0 as MaxSize. Change it to 2 for unicode types (SQL9 - 682322)
                        if (mt.IsNCharType)
                            maxsize = 2;
                        else
                            maxsize = 1;
                    }

                    WriteParameterVarLen(mt, maxsize, false /*IsNull*/, stateObj);
                }
            }

            // scale and precision are only relevant for numeric and decimal types
            if (mt.SqlDbType == SqlDbType.Decimal)
            {
                if (0 == precision)
                {
                    stateObj.WriteByte(TdsEnums.DEFAULT_NUMERIC_PRECISION);
                }
                else
                {
                    stateObj.WriteByte(precision);
                }

                stateObj.WriteByte(scale);
            }
            else if (mt.IsVarTime)
            {
                stateObj.WriteByte(param.GetActualScale());
            }

            // write out collation or xml metadata

            if (_isYukon && (mt.SqlDbType == SqlDbType.Xml))
            {
                if (((param.XmlSchemaCollectionDatabase != null) && (param.XmlSchemaCollectionDatabase != ADP.StrEmpty)) ||
                    ((param.XmlSchemaCollectionOwningSchema != null) && (param.XmlSchemaCollectionOwningSchema != ADP.StrEmpty)) ||
                    ((param.XmlSchemaCollectionName != null) && (param.XmlSchemaCollectionName != ADP.StrEmpty)))
                {
                    stateObj.WriteByte(1);  //Schema present flag

                    if ((param.XmlSchemaCollectionDatabase != null) && (param.XmlSchemaCollectionDatabase != ADP.StrEmpty))
                    {
                        tempLen = (param.XmlSchemaCollectionDatabase).Length;
                        stateObj.WriteByte((byte)(tempLen));
                        WriteString(param.XmlSchemaCollectionDatabase, tempLen, 0, stateObj);
                    }
                    else
                    {
                        stateObj.WriteByte(0);       // No dbname
                    }

                    if ((param.XmlSchemaCollectionOwningSchema != null) && (param.XmlSchemaCollectionOwningSchema != ADP.StrEmpty))
                    {
                        tempLen = (param.XmlSchemaCollectionOwningSchema).Length;
                        stateObj.WriteByte((byte)(tempLen));
                        WriteString(param.XmlSchemaCollectionOwningSchema, tempLen, 0, stateObj);
                    }
                    else
                    {
                        stateObj.WriteByte(0);      // no xml schema name
                    }

                    if ((param.XmlSchemaCollectionName != null) && (param.XmlSchemaCollectionName != ADP.StrEmpty))
                    {
                        tempLen = (param.XmlSchemaCollectionName).Length;
                        WriteShort((short)(tempLen), stateObj);
                        WriteString(param.XmlSchemaCollectionName, tempLen, 0, stateObj);
                    }
                    else
                    {
                        WriteShort(0, stateObj);       // No xml schema collection name
                    }
                }
                else
                {
                    stateObj.WriteByte(0);       // No schema
                }
            }
            else if (mt.IsCharType)
            {
                // if it is not supplied, simply write out our default collation, otherwise, write out the one attached to the parameter
                SqlCollation outCollation = (param.Collation != null) ? param.Collation : _defaultCollation;
                Debug.Assert(_defaultCollation != null, "_defaultCollation is null!");

                WriteUnsignedInt(outCollation.info, stateObj);
                stateObj.WriteByte(outCollation.sortId);
            }

            if (0 == codePageByteSize)
            {
                WriteParameterVarLen(mt, actualSize, isNull, stateObj, isDataFeed);
            }
            else
            {
                WriteParameterVarLen(mt, codePageByteSize, isNull, stateObj, isDataFeed);
            }

            Task writeParamTask = null;
            // write the value now
            if (!isNull)
            {
                if (isSqlVal)
                {
                    writeParamTask = WriteSqlValue(value, mt, actualSize, codePageByteSize, param.Offset, stateObj);
                }
                else
                {
                    // for codePageEncoded types, WriteValue simply expects the number of characters
                    // For plp types, we also need the encoded byte size
                    writeParamTask = WriteValue(value, mt, param.GetActualScale(), actualSize, codePageByteSize, param.Offset, stateObj, param.Size, isDataFeed);
                }
            }
            return writeParamTask;
        }

        // This is in its own method to avoid always allocating the lambda in TDSExecuteRPCParameter
        private void TDSExecuteRPCParameterSetupWriteCompletion(_SqlRPC[] rpcArray, int timeout, bool inSchema, SqlNotificationRequest notificationRequest, TdsParserStateObject stateObj, bool isCommandProc, bool sync, TaskCompletionSource<object> completion, int startRpc, int startParam, Task writeParamTask)
        {
            AsyncHelper.ContinueTask(
                writeParamTask,
                completion,
                () => TdsExecuteRPC(
                        rpcArray,
                        timeout,
                        inSchema,
                        notificationRequest,
                        stateObj,
                        isCommandProc,
                        sync,
                        completion,
                        startRpc,
                        startParam
                      ),
                onFailure: exc => TdsExecuteRPC_OnFailure(exc, stateObj)
            );
        }

        // This is in its own method to avoid always allocating the lambda in  TDSExecuteRPCParameter 
        private void TDSExecuteRPCParameterSetupFlushCompletion(TdsParserStateObject stateObj, TaskCompletionSource<object> completion, Task execFlushTask, bool taskReleaseConnectionLock)
        {
            execFlushTask.ContinueWith(tsk => ExecuteFlushTaskCallback(tsk, stateObj, completion, taskReleaseConnectionLock), TaskScheduler.Default);
        }

        private void FinalizeExecuteRPC(TdsParserStateObject stateObj)
        {
            stateObj.SniContext = SniContext.Snix_Read;
            _asyncWrite = false;
        }

        private void TdsExecuteRPC_OnFailure(Exception exc, TdsParserStateObject stateObj)
        {
            FailureCleanup(stateObj, exc);
        }

        private void ExecuteFlushTaskCallback(Task tsk, TdsParserStateObject stateObj, TaskCompletionSource<object> completion, bool releaseConnectionLock)
        {
            try
            {
                FinalizeExecuteRPC(stateObj);
                if (tsk.Exception != null)
                {
                    Exception exc = tsk.Exception.InnerException;
                    try
                    {
                        FailureCleanup(stateObj, tsk.Exception);
                    }
                    catch (Exception e)
                    {
                        exc = e;
                    }
                    completion.SetException(exc);
                }
                else
                {
                    completion.SetResult(null);
                }
            }
            finally
            {
                if (releaseConnectionLock)
                {
                    _connHandler._parserLock.Release();
                }
            }
        }


        private void WriteParameterName(string parameterName, TdsParserStateObject stateObj)
        {
            // paramLen
            // paramName
            if (!string.IsNullOrEmpty(parameterName))
            {
                Debug.Assert(parameterName.Length <= 0xff, "parameter name can only be 255 bytes, shouldn't get to TdsParser!");
                int tempLen = parameterName.Length & 0xff;
                stateObj.WriteByte((byte)tempLen);
                WriteString(parameterName, tempLen, 0, stateObj);
            }
            else
            {
                stateObj.WriteByte(0);
            }
        }

        private void WriteSmiParameter(SqlParameter param, int paramIndex, bool sendDefault, TdsParserStateObject stateObj)
        {
            //
            // Determine Metadata
            //
            ParameterPeekAheadValue peekAhead;
            MSS.SmiParameterMetaData metaData = param.MetaDataForSmi(out peekAhead);

            if (!_isKatmai)
            {
                MetaType mt = MetaType.GetMetaTypeFromSqlDbType(metaData.SqlDbType, metaData.IsMultiValued);
                throw ADP.VersionDoesNotSupportDataType(mt.TypeName);
            }

            //
            //  Determine value to send
            //
            object value;
            MSS.ExtendedClrTypeCode typeCode;

            // if we have an output or default param, set the value to null so we do not send it across to the server
            if (sendDefault)
            {
                // Value for TVP default is empty list, not NULL
                if (SqlDbType.Structured == metaData.SqlDbType && metaData.IsMultiValued)
                {
                    value = Array.Empty<MSS.SqlDataRecord>();
                    typeCode = MSS.ExtendedClrTypeCode.IEnumerableOfSqlDataRecord;
                }
                else
                {
                    // Need to send null value for default
                    value = null;
                    typeCode = MSS.ExtendedClrTypeCode.DBNull;
                }
            }
            else if (param.Direction == ParameterDirection.Output)
            {
                bool isCLRType = param.ParameterIsSqlType;  // We have to forward the TYPE info, we need to know what type we are returning.  Once we null the parameter we will no longer be able to distinguish what type were seeing.
                param.Value = null;
                value = null;
                typeCode = MSS.ExtendedClrTypeCode.DBNull;
                param.ParameterIsSqlType = isCLRType;
            }
            else
            {
                value = param.GetCoercedValue();
                typeCode = MSS.MetaDataUtilsSmi.DetermineExtendedTypeCodeForUseWithSqlDbType(metaData.SqlDbType, metaData.IsMultiValued, value, null);
            }


            //
            // Write parameter metadata
            //
            WriteSmiParameterMetaData(metaData, sendDefault, stateObj);

            //
            // Now write the value
            //
            TdsParameterSetter paramSetter = new TdsParameterSetter(stateObj, metaData);
            MSS.ValueUtilsSmi.SetCompatibleValueV200(
                                        new MSS.SmiEventSink_Default(),  // TDS Errors/events dealt with at lower level for now, just need an object for processing
                                        paramSetter,
                                        0,          // ordinal.  TdsParameterSetter only handles one parameter at a time
                                        metaData,
                                        value,
                                        typeCode,
                                        param.Offset,
                                        0 < param.Size ? param.Size : -1,
                                        peekAhead);
        }

        // Writes metadata portion of parameter stream from an SmiParameterMetaData object.
        private void WriteSmiParameterMetaData(MSS.SmiParameterMetaData metaData, bool sendDefault, TdsParserStateObject stateObj)
        {
            // Determine status
            byte status = 0;
            if (ParameterDirection.Output == metaData.Direction || ParameterDirection.InputOutput == metaData.Direction)
            {
                status |= TdsEnums.RPC_PARAM_BYREF;
            }

            if (sendDefault)
            {
                status |= TdsEnums.RPC_PARAM_DEFAULT;
            }

            // Write everything out
            WriteParameterName(metaData.Name, stateObj);
            stateObj.WriteByte(status);
            WriteSmiTypeInfo(metaData, stateObj);
        }

        // Write a TypeInfo stream
        // Devnote: we remap the legacy types (text, ntext, and image) to SQLBIGVARCHAR,  SQLNVARCHAR, and SQLBIGVARBINARY
        private void WriteSmiTypeInfo(MSS.SmiExtendedMetaData metaData, TdsParserStateObject stateObj)
        {
            switch (metaData.SqlDbType)
            {
                case SqlDbType.BigInt:
                    stateObj.WriteByte(TdsEnums.SQLINTN);
                    stateObj.WriteByte(checked((byte)metaData.MaxLength));
                    break;
                case SqlDbType.Binary:
                    stateObj.WriteByte(TdsEnums.SQLBIGBINARY);
                    WriteUnsignedShort(checked((ushort)metaData.MaxLength), stateObj);
                    break;
                case SqlDbType.Bit:
                    stateObj.WriteByte(TdsEnums.SQLBITN);
                    stateObj.WriteByte(checked((byte)metaData.MaxLength));
                    break;
                case SqlDbType.Char:
                    stateObj.WriteByte(TdsEnums.SQLBIGCHAR);
                    WriteUnsignedShort(checked((ushort)(metaData.MaxLength)), stateObj);
                    WriteUnsignedInt(_defaultCollation.info, stateObj);
                    stateObj.WriteByte(_defaultCollation.sortId);
                    break;
                case SqlDbType.DateTime:
                    stateObj.WriteByte(TdsEnums.SQLDATETIMN);
                    stateObj.WriteByte(checked((byte)metaData.MaxLength));
                    break;
                case SqlDbType.Decimal:
                    stateObj.WriteByte(TdsEnums.SQLNUMERICN);
                    stateObj.WriteByte(checked((byte)MetaType.MetaDecimal.FixedLength));   // SmiMetaData's length and actual wire format's length are different
                    stateObj.WriteByte(0 == metaData.Precision ? (byte)1 : metaData.Precision);
                    stateObj.WriteByte(metaData.Scale);
                    break;
                case SqlDbType.Float:
                    stateObj.WriteByte(TdsEnums.SQLFLTN);
                    stateObj.WriteByte(checked((byte)metaData.MaxLength));
                    break;
                case SqlDbType.Image:
                    stateObj.WriteByte(TdsEnums.SQLBIGVARBINARY);
                    WriteUnsignedShort(unchecked((ushort)MSS.SmiMetaData.UnlimitedMaxLengthIndicator), stateObj);
                    break;
                case SqlDbType.Int:
                    stateObj.WriteByte(TdsEnums.SQLINTN);
                    stateObj.WriteByte(checked((byte)metaData.MaxLength));
                    break;
                case SqlDbType.Money:
                    stateObj.WriteByte(TdsEnums.SQLMONEYN);
                    stateObj.WriteByte(checked((byte)metaData.MaxLength));
                    break;
                case SqlDbType.NChar:
                    stateObj.WriteByte(TdsEnums.SQLNCHAR);
                    WriteUnsignedShort(checked((ushort)(metaData.MaxLength * 2)), stateObj);
                    WriteUnsignedInt(_defaultCollation.info, stateObj);
                    stateObj.WriteByte(_defaultCollation.sortId);
                    break;
                case SqlDbType.NText:
                    stateObj.WriteByte(TdsEnums.SQLNVARCHAR);
                    WriteUnsignedShort(unchecked((ushort)MSS.SmiMetaData.UnlimitedMaxLengthIndicator), stateObj);
                    WriteUnsignedInt(_defaultCollation.info, stateObj);
                    stateObj.WriteByte(_defaultCollation.sortId);
                    break;
                case SqlDbType.NVarChar:
                    stateObj.WriteByte(TdsEnums.SQLNVARCHAR);
                    if (MSS.SmiMetaData.UnlimitedMaxLengthIndicator == metaData.MaxLength)
                    {
                        WriteUnsignedShort(unchecked((ushort)MSS.SmiMetaData.UnlimitedMaxLengthIndicator), stateObj);
                    }
                    else
                    {
                        WriteUnsignedShort(checked((ushort)(metaData.MaxLength * 2)), stateObj);
                    }
                    WriteUnsignedInt(_defaultCollation.info, stateObj);
                    stateObj.WriteByte(_defaultCollation.sortId);
                    break;
                case SqlDbType.Real:
                    stateObj.WriteByte(TdsEnums.SQLFLTN);
                    stateObj.WriteByte(checked((byte)metaData.MaxLength));
                    break;
                case SqlDbType.UniqueIdentifier:
                    stateObj.WriteByte(TdsEnums.SQLUNIQUEID);
                    stateObj.WriteByte(checked((byte)metaData.MaxLength));
                    break;
                case SqlDbType.SmallDateTime:
                    stateObj.WriteByte(TdsEnums.SQLDATETIMN);
                    stateObj.WriteByte(checked((byte)metaData.MaxLength));
                    break;
                case SqlDbType.SmallInt:
                    stateObj.WriteByte(TdsEnums.SQLINTN);
                    stateObj.WriteByte(checked((byte)metaData.MaxLength));
                    break;
                case SqlDbType.SmallMoney:
                    stateObj.WriteByte(TdsEnums.SQLMONEYN);
                    stateObj.WriteByte(checked((byte)metaData.MaxLength));
                    break;
                case SqlDbType.Text:
                    stateObj.WriteByte(TdsEnums.SQLBIGVARCHAR);
                    WriteUnsignedShort(unchecked((ushort)MSS.SmiMetaData.UnlimitedMaxLengthIndicator), stateObj);
                    WriteUnsignedInt(_defaultCollation.info, stateObj);
                    stateObj.WriteByte(_defaultCollation.sortId);
                    break;
                case SqlDbType.Timestamp:
                    stateObj.WriteByte(TdsEnums.SQLBIGBINARY);
                    WriteShort(checked((int)metaData.MaxLength), stateObj);
                    break;
                case SqlDbType.TinyInt:
                    stateObj.WriteByte(TdsEnums.SQLINTN);
                    stateObj.WriteByte(checked((byte)metaData.MaxLength));
                    break;
                case SqlDbType.VarBinary:
                    stateObj.WriteByte(TdsEnums.SQLBIGVARBINARY);
                    WriteUnsignedShort(unchecked((ushort)metaData.MaxLength), stateObj);
                    break;
                case SqlDbType.VarChar:
                    stateObj.WriteByte(TdsEnums.SQLBIGVARCHAR);
                    WriteUnsignedShort(unchecked((ushort)metaData.MaxLength), stateObj);
                    WriteUnsignedInt(_defaultCollation.info, stateObj);
                    stateObj.WriteByte(_defaultCollation.sortId);
                    break;
                case SqlDbType.Variant:
                    stateObj.WriteByte(TdsEnums.SQLVARIANT);
                    WriteInt(checked((int)metaData.MaxLength), stateObj);
                    break;
                case SqlDbType.Xml:
                    stateObj.WriteByte(TdsEnums.SQLXMLTYPE);
                    // Is there a schema
                    if (string.IsNullOrEmpty(metaData.TypeSpecificNamePart1) && string.IsNullOrEmpty(metaData.TypeSpecificNamePart2) &&
                            string.IsNullOrEmpty(metaData.TypeSpecificNamePart3))
                    {
                        stateObj.WriteByte(0);  // schema not present
                    }
                    else
                    {
                        stateObj.WriteByte(1); // schema present
                        WriteIdentifier(metaData.TypeSpecificNamePart1, stateObj);
                        WriteIdentifier(metaData.TypeSpecificNamePart2, stateObj);
                        WriteIdentifierWithShortLength(metaData.TypeSpecificNamePart3, stateObj);
                    }
                    break;
                case SqlDbType.Udt:
                    stateObj.WriteByte(TdsEnums.SQLUDT);
                    WriteIdentifier(metaData.TypeSpecificNamePart1, stateObj);
                    WriteIdentifier(metaData.TypeSpecificNamePart2, stateObj);
                    WriteIdentifier(metaData.TypeSpecificNamePart3, stateObj);
                    break;
                case SqlDbType.Structured:
                    if (metaData.IsMultiValued)
                    {
                        WriteTvpTypeInfo(metaData, stateObj);
                    }
                    else
                    {
                        Debug.Assert(false, "SUDTs not yet supported.");
                    }
                    break;
                case SqlDbType.Date:
                    stateObj.WriteByte(TdsEnums.SQLDATE);
                    break;
                case SqlDbType.Time:
                    stateObj.WriteByte(TdsEnums.SQLTIME);
                    stateObj.WriteByte(metaData.Scale);
                    break;
                case SqlDbType.DateTime2:
                    stateObj.WriteByte(TdsEnums.SQLDATETIME2);
                    stateObj.WriteByte(metaData.Scale);
                    break;
                case SqlDbType.DateTimeOffset:
                    stateObj.WriteByte(TdsEnums.SQLDATETIMEOFFSET);
                    stateObj.WriteByte(metaData.Scale);
                    break;
                default:
                    Debug.Assert(false, "Unknown SqlDbType should have been caught earlier!");
                    break;
            }
        }

        private void WriteTvpTypeInfo(MSS.SmiExtendedMetaData metaData, TdsParserStateObject stateObj)
        {
            Debug.Assert(SqlDbType.Structured == metaData.SqlDbType && metaData.IsMultiValued,
                        "Invalid metadata for TVPs. Type=" + metaData.SqlDbType);
            // Type token
            stateObj.WriteByte((byte)TdsEnums.SQLTABLE);

            // 3-part name (DB, Schema, TypeName)
            WriteIdentifier(metaData.TypeSpecificNamePart1, stateObj);
            WriteIdentifier(metaData.TypeSpecificNamePart2, stateObj);
            WriteIdentifier(metaData.TypeSpecificNamePart3, stateObj);

            // TVP_COLMETADATA
            if (0 == metaData.FieldMetaData.Count)
            {
                WriteUnsignedShort((ushort)TdsEnums.TVP_NOMETADATA_TOKEN, stateObj);
            }
            else
            {
                // COUNT of columns
                WriteUnsignedShort(checked((ushort)metaData.FieldMetaData.Count), stateObj);

                // TvpColumnMetaData for each column (look for defaults in this loop
                MSS.SmiDefaultFieldsProperty defaults = (MSS.SmiDefaultFieldsProperty)metaData.ExtendedProperties[MSS.SmiPropertySelector.DefaultFields];
                for (int i = 0; i < metaData.FieldMetaData.Count; i++)
                {
                    WriteTvpColumnMetaData(metaData.FieldMetaData[i], defaults[i], stateObj);
                }

                // optional OrderUnique metadata
                WriteTvpOrderUnique(metaData, stateObj);
            }

            // END of optional metadata
            stateObj.WriteByte(TdsEnums.TVP_END_TOKEN);
        }

        // Write a single TvpColumnMetaData stream to the server
        private void WriteTvpColumnMetaData(MSS.SmiExtendedMetaData md, bool isDefault, TdsParserStateObject stateObj)
        {
            // User Type
            if (SqlDbType.Timestamp == md.SqlDbType)
            {
                WriteUnsignedInt(TdsEnums.SQLTIMESTAMP, stateObj);
            }
            else
            {
                WriteUnsignedInt(0, stateObj);
            }

            // Flags
            ushort status = TdsEnums.Nullable;
            if (isDefault)
            {
                status |= TdsEnums.TVP_DEFAULT_COLUMN;
            }
            WriteUnsignedShort(status, stateObj);

            // Type info
            WriteSmiTypeInfo(md, stateObj);

            // Column name
            // per spec, "ColName is never sent to server or client for TVP, it is required within a TVP to be zero length."
            WriteIdentifier(null, stateObj);
        }

        // temporary-results structure used only by WriteTvpOrderUnique
        //  use class to avoid List<T>'s per-struct-instantiated memory costs.
        private class TdsOrderUnique
        {
            internal short ColumnOrdinal;
            internal byte Flags;

            internal TdsOrderUnique(short ordinal, byte flags)
            {
                ColumnOrdinal = ordinal;
                Flags = flags;
            }
        }

        private void WriteTvpOrderUnique(MSS.SmiExtendedMetaData metaData, TdsParserStateObject stateObj)
        {
            // TVP_ORDER_UNIQUE token (uniqueness and sort order)

            // Merge order and unique keys into a single token stream

            MSS.SmiOrderProperty orderProperty = (MSS.SmiOrderProperty)metaData.ExtendedProperties[MSS.SmiPropertySelector.SortOrder];
            MSS.SmiUniqueKeyProperty uniqueKeyProperty = (MSS.SmiUniqueKeyProperty)metaData.ExtendedProperties[MSS.SmiPropertySelector.UniqueKey];

            // Build list from
            List<TdsOrderUnique> columnList = new List<TdsOrderUnique>(metaData.FieldMetaData.Count);
            for (int i = 0; i < metaData.FieldMetaData.Count; i++)
            {
                // Add appropriate SortOrder flag
                byte flags = 0;
                MSS.SmiOrderProperty.SmiColumnOrder columnOrder = orderProperty[i];
                if (SortOrder.Ascending == columnOrder.Order)
                {
                    flags = TdsEnums.TVP_ORDERASC_FLAG;
                }
                else if (SortOrder.Descending == columnOrder.Order)
                {
                    flags = TdsEnums.TVP_ORDERDESC_FLAG;
                }

                // Add unique key flag if appropriate
                if (uniqueKeyProperty[i])
                {
                    flags |= TdsEnums.TVP_UNIQUE_FLAG;
                }

                // Remember this column if any flags were set
                if (0 != flags)
                {
                    columnList.Add(new TdsOrderUnique(checked((short)(i + 1)), flags));
                }
            }

            // Write flagged columns to wire...
            if (0 < columnList.Count)
            {
                stateObj.WriteByte(TdsEnums.TVP_ORDER_UNIQUE_TOKEN);
                WriteShort(columnList.Count, stateObj);
                foreach (TdsOrderUnique column in columnList)
                {
                    WriteShort(column.ColumnOrdinal, stateObj);
                    stateObj.WriteByte(column.Flags);
                }
            }
        }

        internal Task WriteBulkCopyDone(TdsParserStateObject stateObj)
        {
            // Write DONE packet
            //
            if (!(State == TdsParserState.OpenNotLoggedIn || State == TdsParserState.OpenLoggedIn))
            {
                throw ADP.ClosedConnectionError();
            }
            stateObj.WriteByte(TdsEnums.SQLDONE);
            WriteShort(0, stateObj);
            WriteShort(0, stateObj);
            WriteInt(0, stateObj);

            stateObj._pendingData = true;
            stateObj._messageStatus = 0;
            return stateObj.WritePacket(TdsEnums.HARDFLUSH);
        }

        internal void WriteBulkCopyMetaData(_SqlMetaDataSet metadataCollection, int count, TdsParserStateObject stateObj)
        {
            if (!(State == TdsParserState.OpenNotLoggedIn || State == TdsParserState.OpenLoggedIn))
            {
                throw ADP.ClosedConnectionError();
            }

            stateObj.WriteByte(TdsEnums.SQLCOLMETADATA);
            WriteShort(count, stateObj);

            for (int i = 0; i < metadataCollection.Length; i++)
            {
                if (metadataCollection[i] != null)
                {
                    _SqlMetaData md = metadataCollection[i];

                    // read user type - 4 bytes Yukon, 2 backwards
                    WriteInt(0x0, stateObj);

                    ushort flags;

                    flags = (ushort)(md.updatability << 2);
                    flags |= (ushort)(md.isNullable ? (ushort)TdsEnums.Nullable : (ushort)0);
                    flags |= (ushort)(md.isIdentity ? (ushort)TdsEnums.Identity : (ushort)0);

                    WriteShort(flags, stateObj);      // write the flags


                    switch (md.type)
                    {
                        case SqlDbType.Decimal:
                            stateObj.WriteByte(md.tdsType);
                            WriteTokenLength(md.tdsType, md.length, stateObj);
                            stateObj.WriteByte(md.precision);
                            stateObj.WriteByte(md.scale);
                            break;
                        case SqlDbType.Xml:
                            stateObj.WriteByteArray(s_xmlMetadataSubstituteSequence, s_xmlMetadataSubstituteSequence.Length, 0);
                            break;
                        case SqlDbType.Udt:
                            stateObj.WriteByte(TdsEnums.SQLBIGVARBINARY);
                            WriteTokenLength(TdsEnums.SQLBIGVARBINARY, md.length, stateObj);
                            break;
                        case SqlDbType.Date:
                            stateObj.WriteByte(md.tdsType);
                            break;
                        case SqlDbType.Time:
                        case SqlDbType.DateTime2:
                        case SqlDbType.DateTimeOffset:
                            stateObj.WriteByte(md.tdsType);
                            stateObj.WriteByte(md.scale);
                            break;
                        default:
                            stateObj.WriteByte(md.tdsType);
                            WriteTokenLength(md.tdsType, md.length, stateObj);
                            if (md.metaType.IsCharType)
                            {
                                WriteUnsignedInt(md.collation.info, stateObj);
                                stateObj.WriteByte(md.collation.sortId);
                            }
                            break;
                    }

                    if (md.metaType.IsLong && !md.metaType.IsPlp)
                    {
                        WriteShort(md.tableName.Length, stateObj);
                        WriteString(md.tableName, stateObj);
                    }

                    stateObj.WriteByte((byte)md.column.Length);
                    WriteString(md.column, stateObj);
                }
            } // end for loop
        }

        internal Task WriteBulkCopyValue(object value, SqlMetaDataPriv metadata, TdsParserStateObject stateObj, bool isSqlType, bool isDataFeed, bool isNull)
        {
            Debug.Assert(!isSqlType || value is INullable, "isSqlType is true, but value can not be type cast to an INullable");
            Debug.Assert(!isDataFeed ^ value is DataFeed, "Incorrect value for isDataFeed");

            Encoding saveEncoding = _defaultEncoding;
            SqlCollation saveCollation = _defaultCollation;
            int saveCodePage = _defaultCodePage;
            int saveLCID = _defaultLCID;
            Task resultTask = null;
            Task internalWriteTask = null;

            if (!(State == TdsParserState.OpenNotLoggedIn || State == TdsParserState.OpenLoggedIn))
            {
                throw ADP.ClosedConnectionError();
            }
            try
            {
                if (metadata.encoding != null)
                {
                    _defaultEncoding = metadata.encoding;
                }
                if (metadata.collation != null)
                {
                    // Replace encoding if it is UTF8
                    if ((metadata.collation.info & TdsEnums.UTF8_IN_TDSCOLLATION) == TdsEnums.UTF8_IN_TDSCOLLATION)
                    {
                        _defaultEncoding = Encoding.UTF8;
                    }

                    _defaultCollation = metadata.collation;
                    _defaultLCID = _defaultCollation.LCID;
                }
                _defaultCodePage = metadata.codePage;

                MetaType metatype = metadata.metaType;
                int ccb = 0;
                int ccbStringBytes = 0;

                if (isNull)
                {
                    // For UDT, remember we treat as binary even though it is a PLP
                    if (metatype.IsPlp && (metatype.NullableType != TdsEnums.SQLUDT || metatype.IsLong))
                    {
                        WriteLong(unchecked((long)TdsEnums.SQL_PLP_NULL), stateObj);
                    }
                    else if (!metatype.IsFixed && !metatype.IsLong && !metatype.IsVarTime)
                    {
                        WriteShort(TdsEnums.VARNULL, stateObj);
                    }
                    else
                    {
                        stateObj.WriteByte(TdsEnums.FIXEDNULL);
                    }
                    return resultTask;
                }

                if (!isDataFeed)
                {
                    switch (metatype.NullableType)
                    {
                        case TdsEnums.SQLBIGBINARY:
                        case TdsEnums.SQLBIGVARBINARY:
                        case TdsEnums.SQLIMAGE:
                        case TdsEnums.SQLUDT:
                            ccb = (isSqlType) ? ((SqlBinary)value).Length : ((byte[])value).Length;
                            break;
                        case TdsEnums.SQLUNIQUEID:
                            ccb = GUID_SIZE;   // that's a constant for guid
                            break;
                        case TdsEnums.SQLBIGCHAR:
                        case TdsEnums.SQLBIGVARCHAR:
                        case TdsEnums.SQLTEXT:
                            if (null == _defaultEncoding)
                            {
                                ThrowUnsupportedCollationEncountered(null); // stateObject only when reading
                            }

                            string stringValue = null;
                            if (isSqlType)
                            {
                                stringValue = ((SqlString)value).Value;
                            }
                            else
                            {
                                stringValue = (string)value;
                            }

                            ccb = stringValue.Length;
                            ccbStringBytes = _defaultEncoding.GetByteCount(stringValue);
                            break;
                        case TdsEnums.SQLNCHAR:
                        case TdsEnums.SQLNVARCHAR:
                        case TdsEnums.SQLNTEXT:
                            ccb = ((isSqlType) ? ((SqlString)value).Value.Length : ((string)value).Length) * 2;
                            break;
                        case TdsEnums.SQLXMLTYPE:
                            // Value here could be string or XmlReader
                            if (value is XmlReader)
                            {
                                value = MetaType.GetStringFromXml((XmlReader)value);
                            }
                            ccb = ((isSqlType) ? ((SqlString)value).Value.Length : ((string)value).Length) * 2;
                            break;

                        default:
                            ccb = metadata.length;
                            break;
                    }
                }
                else
                {
                    Debug.Assert(metatype.IsLong &&
                        ((metatype.SqlDbType == SqlDbType.VarBinary && value is StreamDataFeed) ||
                         ((metatype.SqlDbType == SqlDbType.VarChar || metatype.SqlDbType == SqlDbType.NVarChar) && value is TextDataFeed) ||
                         (metatype.SqlDbType == SqlDbType.Xml && value is XmlDataFeed)),
                   "Stream data feed should only be assigned to VarBinary(max), Text data feed should only be assigned to [N]VarChar(max), Xml data feed should only be assigned to XML(max)");
                }


                // Expected the text length in data stream for bulk copy of text, ntext, or image data.
                //
                if (metatype.IsLong)
                {
                    switch (metatype.SqlDbType)
                    {
                        case SqlDbType.Text:
                        case SqlDbType.NText:
                        case SqlDbType.Image:
                            stateObj.WriteByteArray(s_longDataHeader, s_longDataHeader.Length, 0);
                            WriteTokenLength(metadata.tdsType, ccbStringBytes == 0 ? ccb : ccbStringBytes, stateObj);
                            break;

                        case SqlDbType.VarChar:
                        case SqlDbType.NVarChar:
                        case SqlDbType.VarBinary:
                        case SqlDbType.Xml:
                        case SqlDbType.Udt:
                            // plp data
                            WriteUnsignedLong(TdsEnums.SQL_PLP_UNKNOWNLEN, stateObj);
                            break;
                    }
                }
                else
                {
                    WriteTokenLength(metadata.tdsType, ccbStringBytes == 0 ? ccb : ccbStringBytes, stateObj);
                }

                if (isSqlType)
                {
                    internalWriteTask = WriteSqlValue(value, metatype, ccb, ccbStringBytes, 0, stateObj);
                }
                else if (metatype.SqlDbType != SqlDbType.Udt || metatype.IsLong)
                {
                    internalWriteTask = WriteValue(value, metatype, metadata.scale, ccb, ccbStringBytes, 0, stateObj, metadata.length, isDataFeed);
                    if ((internalWriteTask == null) && (_asyncWrite))
                    {
                        internalWriteTask = stateObj.WaitForAccumulatedWrites();
                    }
                    Debug.Assert(_asyncWrite || stateObj.WaitForAccumulatedWrites() == null, "Should not have accumulated writes when writing sync");
                }
                else
                {
                    WriteShort(ccb, stateObj);
                    internalWriteTask = stateObj.WriteByteArray((byte[])value, ccb, 0);
                }

#if DEBUG
                //In DEBUG mode, when SetAlwaysTaskOnWrite is true, we create a task. Allows us to verify async execution paths.
                if (_asyncWrite && internalWriteTask == null && SqlBulkCopy.SetAlwaysTaskOnWrite == true)
                {
                    internalWriteTask = Task.FromResult<object>(null);
                }
#endif
                if (internalWriteTask != null)
                { //i.e. the write was async.
                    resultTask = WriteBulkCopyValueSetupContinuation(internalWriteTask, saveEncoding, saveCollation, saveCodePage, saveLCID);
                }
            }
            finally
            {
                if (internalWriteTask == null)
                {
                    _defaultEncoding = saveEncoding;
                    _defaultCollation = saveCollation;
                    _defaultCodePage = saveCodePage;
                    _defaultLCID = saveLCID;
                }
            }
            return resultTask;
        }

        // This is in its own method to avoid always allocating the lambda in WriteBulkCopyValue
        private Task WriteBulkCopyValueSetupContinuation(Task internalWriteTask, Encoding saveEncoding, SqlCollation saveCollation, int saveCodePage, int saveLCID)
        {
            return internalWriteTask.ContinueWith<Task>(t =>
            {
                _defaultEncoding = saveEncoding;
                _defaultCollation = saveCollation;
                _defaultCodePage = saveCodePage;
                _defaultLCID = saveLCID;
                return t;
            }, TaskScheduler.Default).Unwrap();
        }

        // Write mars header data, not including the mars header length
        private void WriteMarsHeaderData(TdsParserStateObject stateObj, SqlInternalTransaction transaction)
        {
            // Function to send over additional payload header data for Yukon and beyond only.

            // These are not necessary - can have local started in distributed.
            // Debug.Assert(!(null != sqlTransaction && null != distributedTransaction), "Error to have local (api started) and distributed transaction at the same time!");
            // Debug.Assert(!(null != _userStartedLocalTransaction && null != distributedTransaction), "Error to have local (started outside of the api) and distributed transaction at the same time!");

            // We may need to update the mars header length if mars header is changed in the future

            WriteShort(TdsEnums.HEADERTYPE_MARS, stateObj);

            if (null != transaction && SqlInternalTransaction.NullTransactionId != transaction.TransactionId)
            {
                WriteLong(transaction.TransactionId, stateObj);
                WriteInt(stateObj.IncrementAndObtainOpenResultCount(transaction), stateObj);
            }
            else
            {
                WriteLong(SqlInternalTransaction.NullTransactionId, stateObj);
                WriteInt(stateObj.IncrementAndObtainOpenResultCount(null), stateObj);
            }
        }

        private int GetNotificationHeaderSize(SqlNotificationRequest notificationRequest)
        {
            if (null != notificationRequest)
            {
                string callbackId = notificationRequest.UserData;
                string service = notificationRequest.Options;
                int timeout = notificationRequest.Timeout;

                if (null == callbackId)
                {
                    throw ADP.ArgumentNull(nameof(callbackId));
                }
                else if (ushort.MaxValue < callbackId.Length)
                {
                    throw ADP.ArgumentOutOfRange(nameof(callbackId));
                }

                if (null == service)
                {
                    throw ADP.ArgumentNull(nameof(service));
                }
                else if (ushort.MaxValue < service.Length)
                {
                    throw ADP.ArgumentOutOfRange(nameof(service));
                }

                if (-1 > timeout)
                {
                    throw ADP.ArgumentOutOfRange(nameof(timeout));
                }

                // Header Length (uint) (included in size) (already written to output buffer)
                // Header Type (ushort)
                // NotifyID Length (ushort)
                // NotifyID UnicodeStream (unicode text)
                // SSBDeployment Length (ushort)
                // SSBDeployment UnicodeStream (unicode text)
                // Timeout (uint) -- optional
                // Don't send timeout value if it is 0

                int headerLength = 4 + 2 + 2 + (callbackId.Length * 2) + 2 + (service.Length * 2);
                if (timeout > 0)
                    headerLength += 4;
                return headerLength;
            }
            else
            {
                return 0;
            }
        }

        // Write query notificaiton header data, not including the notificaiton header length
        private void WriteQueryNotificationHeaderData(SqlNotificationRequest notificationRequest, TdsParserStateObject stateObj)
        {
            Debug.Assert(_isYukon, "WriteQueryNotificationHeaderData called on a non-Yukon server");

            // We may need to update the notification header length if the header is changed in the future

            Debug.Assert(null != notificationRequest, "notificaitonRequest is null");

            string callbackId = notificationRequest.UserData;
            string service = notificationRequest.Options;
            int timeout = notificationRequest.Timeout;

            // we did verification in GetNotificationHeaderSize, so just assert here.
            Debug.Assert(null != callbackId, "CallbackId is null");
            Debug.Assert(ushort.MaxValue >= callbackId.Length, "CallbackId length is out of range");
            Debug.Assert(null != service, "Service is null");
            Debug.Assert(ushort.MaxValue >= service.Length, "Service length is out of range");
            Debug.Assert(-1 <= timeout, "Timeout");

            WriteShort(TdsEnums.HEADERTYPE_QNOTIFICATION, stateObj);      // Query notifications Type

            WriteShort(callbackId.Length * 2, stateObj); // Length in bytes
            WriteString(callbackId, stateObj);

            WriteShort(service.Length * 2, stateObj); // Length in bytes
            WriteString(service, stateObj);
            if (timeout > 0)
                WriteInt(timeout, stateObj);
        }

        private void WriteRPCBatchHeaders(TdsParserStateObject stateObj, SqlNotificationRequest notificationRequest)
        {
            /* Header:
               TotalLength  - DWORD  - including all headers and lengths, including itself
               Each Data Session:
               {
                     HeaderLength - DWORD  - including all header length fields, including itself
                     HeaderType   - USHORT
                     HeaderData
               }
            */

            int notificationHeaderSize = GetNotificationHeaderSize(notificationRequest);

            const int marsHeaderSize = 18; // 4 + 2 + 8 + 4

            int totalHeaderLength = 4 + marsHeaderSize + notificationHeaderSize;
            Debug.Assert(stateObj._outBytesUsed == stateObj._outputHeaderLen, "Output bytes written before total header length");
            // Write total header length
            WriteInt(totalHeaderLength, stateObj);

            // Write Mars header length
            WriteInt(marsHeaderSize, stateObj);
            // Write Mars header data
            WriteMarsHeaderData(stateObj, CurrentTransaction);

            if (0 != notificationHeaderSize)
            {
                // Write Notification header length
                WriteInt(notificationHeaderSize, stateObj);
                // Write notificaiton header data
                WriteQueryNotificationHeaderData(notificationRequest, stateObj);
            }
        }


        //
        // Reverse function of GetTokenLength
        //
        private void WriteTokenLength(byte token, int length, TdsParserStateObject stateObj)
        {
            int tokenLength = 0;

            Debug.Assert(token != 0, "0 length token!");

            // For Plp fields, this should only be used when writing to metadata header.
            // For actual data length, WriteDataLength should be used.
            // For Xml fields, there is no token length field. For MAX fields it is 0xffff.
            {
                if (TdsEnums.SQLUDT == token)
                {
                    tokenLength = 8;
                }
                else if (token == TdsEnums.SQLXMLTYPE)
                {
                    tokenLength = 8;
                }
            }

            if (tokenLength == 0)
            {
                switch (token & TdsEnums.SQLLenMask)
                {
                    case TdsEnums.SQLFixedLen:
                        Debug.Assert(length == 0x01 << ((token & 0x0c) >> 2), "length does not match encoded length in token");
                        tokenLength = 0;
                        break;

                    case TdsEnums.SQLZeroLen:
                        tokenLength = 0;
                        break;

                    case TdsEnums.SQLVarLen:
                    case TdsEnums.SQLVarCnt:
                        if (0 != (token & 0x80))
                            tokenLength = 2;
                        else if (0 == (token & 0x0c))
                            tokenLength = 4;
                        else
                            tokenLength = 1;

                        break;

                    default:
                        Debug.Assert(false, "Unknown token length!");
                        break;
                }

                switch (tokenLength)
                {
                    case 1:
                        stateObj.WriteByte((byte)length);
                        break;

                    case 2:
                        WriteShort(length, stateObj);
                        break;

                    case 4:
                        WriteInt(length, stateObj);
                        break;

                    case 8:
                        // In the metadata case we write 0xffff for partial length prefixed types.
                        //  For actual data length preceding data, WriteDataLength should be used.
                        WriteShort(TdsEnums.SQL_USHORTVARMAXLEN, stateObj);
                        break;
                } // end switch
            }
        }

        // Returns true if BOM byte mark is needed for an XML value
        private bool IsBOMNeeded(MetaType type, object value)
        {
            if (type.NullableType == TdsEnums.SQLXMLTYPE)
            {
                Type currentType = value.GetType();

                if (currentType == typeof(SqlString))
                {
                    if (!((SqlString)value).IsNull && ((((SqlString)value).Value).Length > 0))
                    {
                        if ((((SqlString)value).Value[0] & 0xff) != 0xff)
                            return true;
                    }
                }
                else if ((currentType == typeof(string)) && (((String)value).Length > 0))
                {
                    if ((value != null) && (((string)value)[0] & 0xff) != 0xff)
                        return true;
                }
                else if (currentType == typeof(SqlXml))
                {
                    if (!((SqlXml)value).IsNull)
                        return true;
                }
                else if (currentType == typeof(XmlDataFeed))
                {
                    return true;             // Values will eventually converted to unicode string here
                }
            }
            return false;
        }

        private Task GetTerminationTask(Task unterminatedWriteTask, object value, MetaType type, int actualLength, TdsParserStateObject stateObj, bool isDataFeed)
        {
            if (type.IsPlp && ((actualLength > 0) || isDataFeed))
            {
                if (unterminatedWriteTask == null)
                {
                    WriteInt(0, stateObj);
                    return null;
                }
                else
                {
                    return AsyncHelper.CreateContinuationTask<int, TdsParserStateObject>(unterminatedWriteTask, WriteInt, 0, stateObj);
                }
            }
            else
            {
                return unterminatedWriteTask;
            }
        }


        private Task WriteSqlValue(object value, MetaType type, int actualLength, int codePageByteSize, int offset, TdsParserStateObject stateObj)
        {
            return GetTerminationTask(
                WriteUnterminatedSqlValue(value, type, actualLength, codePageByteSize, offset, stateObj),
                value, type, actualLength, stateObj, false);
        }

        // For MAX types, this method can only write everything in one big chunk. If multiple
        // chunk writes needed, please use WritePlpBytes/WritePlpChars
        private Task WriteUnterminatedSqlValue(object value, MetaType type, int actualLength, int codePageByteSize, int offset, TdsParserStateObject stateObj)
        {
            Debug.Assert(((type.NullableType == TdsEnums.SQLXMLTYPE) ||
                   (value is INullable && !((INullable)value).IsNull)),
                   "unexpected null SqlType!");

            // parameters are always sent over as BIG or N types
            switch (type.NullableType)
            {
                case TdsEnums.SQLFLTN:
                    if (type.FixedLength == 4)
                        WriteFloat(((SqlSingle)value).Value, stateObj);
                    else
                    {
                        Debug.Assert(type.FixedLength == 8, "Invalid length for SqlDouble type!");
                        WriteDouble(((SqlDouble)value).Value, stateObj);
                    }

                    break;

                case TdsEnums.SQLBIGBINARY:
                case TdsEnums.SQLBIGVARBINARY:
                case TdsEnums.SQLIMAGE:
                    {
                        if (type.IsPlp)
                        {
                            WriteInt(actualLength, stateObj);               // chunk length
                        }

                        if (value is SqlBinary)
                        {
                            return stateObj.WriteByteArray(((SqlBinary)value).Value, actualLength, offset, canAccumulate: false);
                        }
                        else
                        {
                            Debug.Assert(value is SqlBytes);
                            return stateObj.WriteByteArray(((SqlBytes)value).Value, actualLength, offset, canAccumulate: false);
                        }
                    }

                case TdsEnums.SQLUNIQUEID:
                    {
                        Debug.Assert(actualLength == 16, "Invalid length for guid type in com+ object");
                        Span<byte> b = stackalloc byte[16];
                        SqlGuid sqlGuid = (SqlGuid)value;
                        if (sqlGuid.IsNull)
                        {
                            b.Clear(); // this is needed because initlocals may be supressed in framework assemblies meaning the memory is not automaticaly zeroed 
                        }
                        else
                        {
                            FillGuidBytes(sqlGuid.Value, b);
                        }
                        stateObj.WriteByteSpan(b);
                        break;
                    }

                case TdsEnums.SQLBITN:
                    {
                        Debug.Assert(type.FixedLength == 1, "Invalid length for SqlBoolean type");
                        if (((SqlBoolean)value).Value == true)
                            stateObj.WriteByte(1);
                        else
                            stateObj.WriteByte(0);

                        break;
                    }

                case TdsEnums.SQLINTN:
                    if (type.FixedLength == 1)
                        stateObj.WriteByte(((SqlByte)value).Value);
                    else
                        if (type.FixedLength == 2)
                        WriteShort(((SqlInt16)value).Value, stateObj);
                    else
                            if (type.FixedLength == 4)
                        WriteInt(((SqlInt32)value).Value, stateObj);
                    else
                    {
                        Debug.Assert(type.FixedLength == 8, "invalid length for SqlIntN type:  " + type.FixedLength.ToString(CultureInfo.InvariantCulture));
                        WriteLong(((SqlInt64)value).Value, stateObj);
                    }

                    break;

                case TdsEnums.SQLBIGCHAR:
                case TdsEnums.SQLBIGVARCHAR:
                case TdsEnums.SQLTEXT:
                    if (type.IsPlp)
                    {
                        WriteInt(codePageByteSize, stateObj);               // chunk length
                    }
                    if (value is SqlChars)
                    {
                        string sch = new string(((SqlChars)value).Value);

                        return WriteEncodingChar(sch, actualLength, offset, _defaultEncoding, stateObj, canAccumulate: false);
                    }
                    else
                    {
                        Debug.Assert(value is SqlString);
                        return WriteEncodingChar(((SqlString)value).Value, actualLength, offset, _defaultEncoding, stateObj, canAccumulate: false);
                    }


                case TdsEnums.SQLNCHAR:
                case TdsEnums.SQLNVARCHAR:
                case TdsEnums.SQLNTEXT:
                case TdsEnums.SQLXMLTYPE:

                    if (type.IsPlp)
                    {
                        if (IsBOMNeeded(type, value))
                        {
                            WriteInt(actualLength + 2, stateObj);               // chunk length
                            WriteShort(TdsEnums.XMLUNICODEBOM, stateObj);
                        }
                        else
                        {
                            WriteInt(actualLength, stateObj);               // chunk length
                        }
                    }

                    // convert to cchars instead of cbytes
                    // Xml type is already converted to string through GetCoercedValue
                    if (actualLength != 0)
                        actualLength >>= 1;

                    if (value is SqlChars)
                    {
                        return WriteCharArray(((SqlChars)value).Value, actualLength, offset, stateObj, canAccumulate: false);
                    }
                    else
                    {
                        Debug.Assert(value is SqlString);
                        return WriteString(((SqlString)value).Value, actualLength, offset, stateObj, canAccumulate: false);
                    }

                case TdsEnums.SQLNUMERICN:
                    Debug.Assert(type.FixedLength <= 17, "Decimal length cannot be greater than 17 bytes");
                    WriteSqlDecimal((SqlDecimal)value, stateObj);
                    break;

                case TdsEnums.SQLDATETIMN:
                    SqlDateTime dt = (SqlDateTime)value;

                    if (type.FixedLength == 4)
                    {
                        if (0 > dt.DayTicks || dt.DayTicks > ushort.MaxValue)
                            throw SQL.SmallDateTimeOverflow(dt.ToString());

                        WriteShort(dt.DayTicks, stateObj);
                        WriteShort(dt.TimeTicks / SqlDateTime.SQLTicksPerMinute, stateObj);
                    }
                    else
                    {
                        WriteInt(dt.DayTicks, stateObj);
                        WriteInt(dt.TimeTicks, stateObj);
                    }

                    break;

                case TdsEnums.SQLMONEYN:
                    {
                        WriteSqlMoney((SqlMoney)value, type.FixedLength, stateObj);
                        break;
                    }

                case TdsEnums.SQLUDT:
                    Debug.Fail("Called WriteSqlValue on UDT param.Should have already been handled");
                    throw SQL.UDTUnexpectedResult(value.GetType().AssemblyQualifiedName);

                default:
                    Debug.Assert(false, "Unknown TdsType!" + type.NullableType.ToString("x2", (IFormatProvider)null));
                    break;
            } // switch
            // return point for accumulated writes, note: non-accumulated writes returned from their case statements
            return null;
        }

        private class TdsOutputStream : Stream
        {
            private TdsParser _parser;
            private TdsParserStateObject _stateObj;
            private byte[] _preambleToStrip;

            public TdsOutputStream(TdsParser parser, TdsParserStateObject stateObj, byte[] preambleToStrip)
            {
                _parser = parser;
                _stateObj = stateObj;
                _preambleToStrip = preambleToStrip;
            }

            public override bool CanRead
            {
                get { return false; }
            }

            public override bool CanSeek
            {
                get { return false; }
            }

            public override bool CanWrite
            {
                get { return true; }
            }

            public override void Flush()
            {
                // NOOP
            }

            public override long Length
            {
                get { throw new NotSupportedException(); }
            }

            public override long Position
            {
                get
                {
                    throw new NotSupportedException();
                }
                set
                {
                    throw new NotSupportedException();
                }
            }

            public override int Read(byte[] buffer, int offset, int count)
            {
                throw new NotSupportedException();
            }

            public override long Seek(long offset, SeekOrigin origin)
            {
                throw new NotSupportedException();
            }

            public override void SetLength(long value)
            {
                throw new NotSupportedException();
            }

            private void StripPreamble(byte[] buffer, ref int offset, ref int count)
            {
                if (_preambleToStrip != null && count >= _preambleToStrip.Length)
                {
                    for (int idx = 0; idx < _preambleToStrip.Length; idx++)
                    {
                        if (_preambleToStrip[idx] != buffer[idx])
                        {
                            _preambleToStrip = null;
                            return;
                        }
                    }

                    offset += _preambleToStrip.Length;
                    count -= _preambleToStrip.Length;
                }
                _preambleToStrip = null;
            }

            public override void Write(byte[] buffer, int offset, int count)
            {
                Debug.Assert(!_parser._asyncWrite);
                ValidateWriteParameters(buffer, offset, count);

                StripPreamble(buffer, ref offset, ref count);

                if (count > 0)
                {
                    _parser.WriteInt(count, _stateObj); // write length of chunk
                    _stateObj.WriteByteArray(buffer, count, offset);
                }
            }

            public override Task WriteAsync(byte[] buffer, int offset, int count, CancellationToken cancellationToken)
            {
                Debug.Assert(_parser._asyncWrite);
                ValidateWriteParameters(buffer, offset, count);

                StripPreamble(buffer, ref offset, ref count);

                Task task = null;
                if (count > 0)
                {
                    _parser.WriteInt(count, _stateObj); // write length of chunk
                    task = _stateObj.WriteByteArray(buffer, count, offset, canAccumulate: false);
                }

                return task ?? Task.CompletedTask;
            }

            internal static void ValidateWriteParameters(byte[] buffer, int offset, int count)
            {
                if (buffer == null)
                {
                    throw ADP.ArgumentNull(nameof(buffer));
                }
                if (offset < 0)
                {
                    throw ADP.ArgumentOutOfRange(nameof(offset));
                }
                if (count < 0)
                {
                    throw ADP.ArgumentOutOfRange(nameof(count));
                }
                try
                {
                    if (checked(offset + count) > buffer.Length)
                    {
                        throw ExceptionBuilder.InvalidOffsetLength();
                    }
                }
                catch (OverflowException)
                {
                    // If we've overflowed when adding offset and count, then they never would have fit into buffer anyway
                    throw ExceptionBuilder.InvalidOffsetLength();
                }
            }
        }

        private class ConstrainedTextWriter : TextWriter
        {
            private TextWriter _next;
            private int _size;
            private int _written;

            public ConstrainedTextWriter(TextWriter next, int size)
            {
                _next = next;
                _size = size;
                _written = 0;

                if (_size < 1)
                {
                    _size = int.MaxValue;
                }
            }

            public bool IsComplete
            {
                get
                {
                    return _size > 0 && _written >= _size;
                }
            }

            public override Encoding Encoding
            {
                get { return _next.Encoding; }
            }

            public override void Flush()
            {
                _next.Flush();
            }

            public override Task FlushAsync()
            {
                return _next.FlushAsync();
            }

            public override void Write(char value)
            {
                if (_written < _size)
                {
                    _next.Write(value);
                    _written++;
                }
                Debug.Assert(_size < 0 || _written <= _size, string.Format("Length of data written exceeds specified length.  Written: {0}, specified: {1}", _written, _size));
            }

            public override void Write(char[] buffer, int index, int count)
            {
                ValidateWriteParameters(buffer, index, count);

                Debug.Assert(_size >= _written);
                count = Math.Min(_size - _written, count);
                if (count > 0)
                {
                    _next.Write(buffer, index, count);
                }
                _written += count;
            }

            public override Task WriteAsync(char value)
            {
                if (_written < _size)
                {
                    _written++;
                    return _next.WriteAsync(value);
                }

                return Task.CompletedTask;
            }

            public override Task WriteAsync(char[] buffer, int index, int count)
            {
                ValidateWriteParameters(buffer, index, count);

                Debug.Assert(_size >= _written);
                count = Math.Min(_size - _written, count);
                if (count > 0)
                {
                    _written += count;
                    return _next.WriteAsync(buffer, index, count);
                }

                return Task.CompletedTask;
            }

            public override Task WriteAsync(string value)
            {
                return WriteAsync(value.ToCharArray());
            }

            internal static void ValidateWriteParameters(char[] buffer, int offset, int count)
            {
                if (buffer == null)
                {
                    throw ADP.ArgumentNull(nameof(buffer));
                }
                if (offset < 0)
                {
                    throw ADP.ArgumentOutOfRange(nameof(offset));
                }
                if (count < 0)
                {
                    throw ADP.ArgumentOutOfRange(nameof(count));
                }
                try
                {
                    if (checked(offset + count) > buffer.Length)
                    {
                        throw ExceptionBuilder.InvalidOffsetLength();
                    }
                }
                catch (OverflowException)
                {
                    // If we've overflowed when adding offset and count, then they never would have fit into buffer anyway
                    throw ExceptionBuilder.InvalidOffsetLength();
                }
            }
        }

        private async Task WriteXmlFeed(XmlDataFeed feed, TdsParserStateObject stateObj, bool needBom, Encoding encoding, int size)
        {
            byte[] preambleToSkip = null;
            if (!needBom)
            {
                preambleToSkip = encoding.GetPreamble();
            }
            ConstrainedTextWriter writer = new ConstrainedTextWriter(new StreamWriter(new TdsOutputStream(this, stateObj, preambleToSkip), encoding), size);

            XmlWriterSettings writerSettings = new XmlWriterSettings();
            writerSettings.CloseOutput = false;		// don't close the memory stream
            writerSettings.ConformanceLevel = ConformanceLevel.Fragment;
            if (_asyncWrite)
            {
                writerSettings.Async = true;
            }
            XmlWriter ww = XmlWriter.Create(writer, writerSettings);

            if (feed._source.ReadState == ReadState.Initial)
            {
                feed._source.Read();
            }

            while (!feed._source.EOF && !writer.IsComplete)
            {
                // We are copying nodes from a reader to a writer.  This will cause the
                // XmlDeclaration to be emitted despite ConformanceLevel.Fragment above.
                // Therefore, we filter out the XmlDeclaration while copying.
                if (feed._source.NodeType == XmlNodeType.XmlDeclaration)
                {
                    feed._source.Read();
                    continue;
                }

                if (_asyncWrite)
                {
                    await ww.WriteNodeAsync(feed._source, true).ConfigureAwait(false);
                }
                else
                {
                    ww.WriteNode(feed._source, true);
                }
            }

            if (_asyncWrite)
            {
                await ww.FlushAsync().ConfigureAwait(false);
            }
            else
            {
                ww.Flush();
            }
        }

        private async Task WriteTextFeed(TextDataFeed feed, Encoding encoding, bool needBom, TdsParserStateObject stateObj, int size)
        {
            Debug.Assert(encoding == null || !needBom);
            char[] inBuff = new char[constTextBufferSize];

            encoding = encoding ?? new UnicodeEncoding(false, false);

            ConstrainedTextWriter writer = new ConstrainedTextWriter(new StreamWriter(new TdsOutputStream(this, stateObj, null), encoding), size);

            if (needBom)
            {
                if (_asyncWrite)
                {
                    await writer.WriteAsync((char)TdsEnums.XMLUNICODEBOM).ConfigureAwait(false);
                }
                else
                {
                    writer.Write((char)TdsEnums.XMLUNICODEBOM);
                }
            }

            int nWritten = 0;
            do
            {
                int nRead = 0;

                if (_asyncWrite)
                {
                    nRead = await feed._source.ReadBlockAsync(inBuff, 0, constTextBufferSize).ConfigureAwait(false);
                }
                else
                {
                    nRead = feed._source.ReadBlock(inBuff, 0, constTextBufferSize);
                }

                if (nRead == 0)
                {
                    break;
                }

                if (_asyncWrite)
                {
                    await writer.WriteAsync(inBuff, 0, nRead).ConfigureAwait(false);
                }
                else
                {
                    writer.Write(inBuff, 0, nRead);
                }

                nWritten += nRead;
            } while (!writer.IsComplete);

            if (_asyncWrite)
            {
                await writer.FlushAsync().ConfigureAwait(false);
            }
            else
            {
                writer.Flush();
            }
        }

        private async Task WriteStreamFeed(StreamDataFeed feed, TdsParserStateObject stateObj, int len)
        {
            TdsOutputStream output = new TdsOutputStream(this, stateObj, null);
            byte[] buff = new byte[constBinBufferSize];
            int nWritten = 0;
            do
            {
                int nRead = 0;
                int readSize = constBinBufferSize;
                if (len > 0 && nWritten + readSize > len)
                {
                    readSize = len - nWritten;
                }

                Debug.Assert(readSize >= 0);

                if (_asyncWrite)
                {
                    nRead = await feed._source.ReadAsync(buff, 0, readSize).ConfigureAwait(false);
                }
                else
                {
                    nRead = feed._source.Read(buff, 0, readSize);
                }

                if (nRead == 0)
                {
                    return;
                }

                if (_asyncWrite)
                {
                    await output.WriteAsync(buff, 0, nRead).ConfigureAwait(false);
                }
                else
                {
                    output.Write(buff, 0, nRead);
                }

                nWritten += nRead;
            } while (len <= 0 || nWritten < len);
        }

        private Task NullIfCompletedWriteTask(Task task)
        {
            if (task == null)
            {
                return null;
            }
            switch (task.Status)
            {
                case TaskStatus.RanToCompletion:
                    return null;
                case TaskStatus.Faulted:
                    throw task.Exception.InnerException;
                case TaskStatus.Canceled:
                    throw SQL.OperationCancelled();
                default:
                    return task;
            }
        }

        private Task WriteValue(object value, MetaType type, byte scale, int actualLength, int encodingByteSize, int offset, TdsParserStateObject stateObj, int paramSize, bool isDataFeed)
        {
            return GetTerminationTask(WriteUnterminatedValue(value, type, scale, actualLength, encodingByteSize, offset, stateObj, paramSize, isDataFeed),
                value, type, actualLength, stateObj, isDataFeed);
        }

        // For MAX types, this method can only write everything in one big chunk. If multiple
        // chunk writes needed, please use WritePlpBytes/WritePlpChars
        private Task WriteUnterminatedValue(object value, MetaType type, byte scale, int actualLength, int encodingByteSize, int offset, TdsParserStateObject stateObj, int paramSize, bool isDataFeed)
        {
            Debug.Assert((null != value) && (DBNull.Value != value), "unexpected missing or empty object");

            // parameters are always sent over as BIG or N types
            switch (type.NullableType)
            {
                case TdsEnums.SQLFLTN:
                    if (type.FixedLength == 4)
                        WriteFloat((float)value, stateObj);
                    else
                    {
                        Debug.Assert(type.FixedLength == 8, "Invalid length for SqlDouble type!");
                        WriteDouble((double)value, stateObj);
                    }

                    break;

                case TdsEnums.SQLBIGBINARY:
                case TdsEnums.SQLBIGVARBINARY:
                case TdsEnums.SQLIMAGE:
                case TdsEnums.SQLUDT:
                    {
                        // An array should be in the object
                        Debug.Assert(isDataFeed || value is byte[], "Value should be an array of bytes");
                        Debug.Assert(!isDataFeed || value is StreamDataFeed, "Value should be a stream");

                        if (isDataFeed)
                        {
                            Debug.Assert(type.IsPlp, "Stream assigned to non-PLP was not converted!");
                            return NullIfCompletedWriteTask(WriteStreamFeed((StreamDataFeed)value, stateObj, paramSize));
                        }
                        else
                        {
                            if (type.IsPlp)
                            {
                                WriteInt(actualLength, stateObj);               // chunk length                        
                            }
                            return stateObj.WriteByteArray((byte[])value, actualLength, offset, canAccumulate: false);
                        }
                    }

                case TdsEnums.SQLUNIQUEID:
                    {
                        Debug.Assert(actualLength == 16, "Invalid length for guid type in com+ object");
                        Span<byte> b = stackalloc byte[16];                        
                        FillGuidBytes((System.Guid)value, b);
                        stateObj.WriteByteSpan(b);

                        break;
                    }

                case TdsEnums.SQLBITN:
                    {
                        Debug.Assert(type.FixedLength == 1, "Invalid length for SqlBoolean type");
                        if ((bool)value == true)
                            stateObj.WriteByte(1);
                        else
                            stateObj.WriteByte(0);

                        break;
                    }

                case TdsEnums.SQLINTN:
                    if (type.FixedLength == 1)
                        stateObj.WriteByte((byte)value);
                    else if (type.FixedLength == 2)
                        WriteShort((short)value, stateObj);
                    else if (type.FixedLength == 4)
                        WriteInt((int)value, stateObj);
                    else
                    {
                        Debug.Assert(type.FixedLength == 8, "invalid length for SqlIntN type:  " + type.FixedLength.ToString(CultureInfo.InvariantCulture));
                        WriteLong((long)value, stateObj);
                    }

                    break;

                case TdsEnums.SQLBIGCHAR:
                case TdsEnums.SQLBIGVARCHAR:
                case TdsEnums.SQLTEXT:
                    {
                        Debug.Assert(!isDataFeed || (value is TextDataFeed || value is XmlDataFeed), "Value must be a TextReader or XmlReader");
                        Debug.Assert(isDataFeed || (value is string || value is byte[]), "Value is a byte array or string");

                        if (isDataFeed)
                        {
                            Debug.Assert(type.IsPlp, "Stream assigned to non-PLP was not converted!");
                            TextDataFeed tdf = value as TextDataFeed;
                            if (tdf == null)
                            {
                                return NullIfCompletedWriteTask(WriteXmlFeed((XmlDataFeed)value, stateObj, needBom: true, encoding: _defaultEncoding, size: paramSize));
                            }
                            else
                            {
                                return NullIfCompletedWriteTask(WriteTextFeed(tdf, _defaultEncoding, false, stateObj, paramSize));
                            }
                        }
                        else
                        {
                            if (type.IsPlp)
                            {
                                WriteInt(encodingByteSize, stateObj);               // chunk length
                            }
                            if (value is byte[])
                            { // If LazyMat non-filled blob, send cookie rather than value
                                return stateObj.WriteByteArray((byte[])value, actualLength, 0, canAccumulate: false);
                            }
                            else
                            {
                                return WriteEncodingChar((string)value, actualLength, offset, _defaultEncoding, stateObj, canAccumulate: false);
                            }
                        }
                    }
                case TdsEnums.SQLNCHAR:
                case TdsEnums.SQLNVARCHAR:
                case TdsEnums.SQLNTEXT:
                case TdsEnums.SQLXMLTYPE:
                    {
                        Debug.Assert(!isDataFeed || (value is TextDataFeed || value is XmlDataFeed), "Value must be a TextReader or XmlReader");
                        Debug.Assert(isDataFeed || (value is string || value is byte[]), "Value is a byte array or string");

                        if (isDataFeed)
                        {
                            Debug.Assert(type.IsPlp, "Stream assigned to non-PLP was not converted!");
                            TextDataFeed tdf = value as TextDataFeed;
                            if (tdf == null)
                            {
                                return NullIfCompletedWriteTask(WriteXmlFeed((XmlDataFeed)value, stateObj, IsBOMNeeded(type, value), Encoding.Unicode, paramSize));
                            }
                            else
                            {
                                return NullIfCompletedWriteTask(WriteTextFeed(tdf, null, IsBOMNeeded(type, value), stateObj, paramSize));
                            }
                        }
                        else
                        {
                            if (type.IsPlp)
                            {
                                if (IsBOMNeeded(type, value))
                                {
                                    WriteInt(actualLength + 2, stateObj);               // chunk length
                                    WriteShort(TdsEnums.XMLUNICODEBOM, stateObj);
                                }
                                else
                                {
                                    WriteInt(actualLength, stateObj);               // chunk length
                                }
                            }
                            if (value is byte[])
                            { // If LazyMat non-filled blob, send cookie rather than value
                                return stateObj.WriteByteArray((byte[])value, actualLength, 0, canAccumulate: false);
                            }
                            else
                            {
                                // convert to cchars instead of cbytes
                                actualLength >>= 1;
                                return WriteString((string)value, actualLength, offset, stateObj, canAccumulate: false);
                            }
                        }
                    }
                case TdsEnums.SQLNUMERICN:
                    Debug.Assert(type.FixedLength <= 17, "Decimal length cannot be greater than 17 bytes");
                    WriteDecimal((decimal)value, stateObj);
                    break;

                case TdsEnums.SQLDATETIMN:
                    Debug.Assert(type.FixedLength <= 0xff, "Invalid Fixed Length");

                    TdsDateTime dt = MetaType.FromDateTime((DateTime)value, (byte)type.FixedLength);

                    if (type.FixedLength == 4)
                    {
                        if (0 > dt.days || dt.days > ushort.MaxValue)
                            throw SQL.SmallDateTimeOverflow(MetaType.ToDateTime(dt.days, dt.time, 4).ToString(CultureInfo.InvariantCulture));

                        WriteShort(dt.days, stateObj);
                        WriteShort(dt.time, stateObj);
                    }
                    else
                    {
                        WriteInt(dt.days, stateObj);
                        WriteInt(dt.time, stateObj);
                    }

                    break;

                case TdsEnums.SQLMONEYN:
                    {
                        WriteCurrency((decimal)value, type.FixedLength, stateObj);
                        break;
                    }

                case TdsEnums.SQLDATE:
                    {
                        WriteDate((DateTime)value, stateObj);
                        break;
                    }

                case TdsEnums.SQLTIME:
                    if (scale > TdsEnums.DEFAULT_VARTIME_SCALE)
                    {
                        throw SQL.TimeScaleValueOutOfRange(scale);
                    }
                    WriteTime((TimeSpan)value, scale, actualLength, stateObj);
                    break;

                case TdsEnums.SQLDATETIME2:
                    if (scale > TdsEnums.DEFAULT_VARTIME_SCALE)
                    {
                        throw SQL.TimeScaleValueOutOfRange(scale);
                    }
                    WriteDateTime2((DateTime)value, scale, actualLength, stateObj);
                    break;

                case TdsEnums.SQLDATETIMEOFFSET:
                    WriteDateTimeOffset((DateTimeOffset)value, scale, actualLength, stateObj);
                    break;

                default:
                    Debug.Assert(false, "Unknown TdsType!" + type.NullableType.ToString("x2", (IFormatProvider)null));
                    break;
            } // switch
            // return point for accumulated writes, note: non-accumulated writes returned from their case statements
            return null;
            // Debug.WriteLine("value:  " + value.ToString(CultureInfo.InvariantCulture));
        }

        //
        // we always send over nullable types for parameters so we always write the varlen fields
        //

        internal void WriteParameterVarLen(MetaType type, int size, bool isNull, TdsParserStateObject stateObj, bool unknownLength = false)
        {
            if (type.IsLong)
            { // text/image/SQLVariant have a 4 byte length, plp datatypes have 8 byte lengths
                if (isNull)
                {
                    if (type.IsPlp)
                    {
                        WriteLong(unchecked((long)TdsEnums.SQL_PLP_NULL), stateObj);
                    }
                    else
                    {
                        WriteInt(unchecked((int)TdsEnums.VARLONGNULL), stateObj);
                    }
                }
                else if (type.NullableType == TdsEnums.SQLXMLTYPE || unknownLength)
                {
                    WriteUnsignedLong(TdsEnums.SQL_PLP_UNKNOWNLEN, stateObj);
                }
                else if (type.IsPlp)
                {
                    // Non-xml plp types
                    WriteLong((long)size, stateObj);
                }
                else
                {
                    WriteInt(size, stateObj);
                }
            }
            else if (type.IsVarTime)
            {
                if (isNull)
                {
                    stateObj.WriteByte(TdsEnums.FIXEDNULL);
                }
                else
                {
                    stateObj.WriteByte((byte)size);
                }
            }
            else if (false == type.IsFixed)
            { // non-long but variable length column, must be a BIG* type: 2 byte length
                if (isNull)
                {
                    WriteShort(TdsEnums.VARNULL, stateObj);
                }
                else
                {
                    WriteShort(size, stateObj);
                }
            }
            else
            {
                if (isNull)
                {
                    stateObj.WriteByte(TdsEnums.FIXEDNULL);
                }
                else
                {
                    Debug.Assert(type.FixedLength <= 0xff, "WriteParameterVarLen: invalid one byte length!");
                    stateObj.WriteByte((byte)(type.FixedLength & 0xff)); // 1 byte for everything else
                }
            }
        }

        // Reads the next chunk in a nvarchar(max) data stream.
        // This call must be preceded by a call to ReadPlpLength or ReadDataLength.
        // Will not start reading into the next chunk if bytes requested is larger than
        // the current chunk length. Do another ReadPlpLength, ReadPlpUnicodeChars in that case.
        // Returns the actual chars read
        private bool TryReadPlpUnicodeCharsChunk(char[] buff, int offst, int len, TdsParserStateObject stateObj, out int charsRead)
        {
            Debug.Assert((buff == null && len == 0) || (buff.Length >= offst + len), "Invalid length sent to ReadPlpUnicodeChars()!");
            Debug.Assert((stateObj._longlen != 0) && (stateObj._longlen != TdsEnums.SQL_PLP_NULL),
                        "Out of sync plp read request");
            if (stateObj._longlenleft == 0)
            {
                Debug.Assert(false, "Out of sync read request");
                charsRead = 0;
                return true;
            }

            charsRead = len;

            // stateObj._longlenleft is in bytes
            if ((stateObj._longlenleft >> 1) < (ulong)len)
                charsRead = (int)(stateObj._longlenleft >> 1);

            for (int ii = 0; ii < charsRead; ii++)
            {
                if (!stateObj.TryReadChar(out buff[offst + ii]))
                {
                    return false;
                }
            }

            stateObj._longlenleft -= ((ulong)charsRead << 1);
            return true;
        }

        internal int ReadPlpUnicodeChars(ref char[] buff, int offst, int len, TdsParserStateObject stateObj)
        {
            int charsRead;
            Debug.Assert(stateObj._syncOverAsync, "Should not attempt pends in a synchronous call");
            bool result = TryReadPlpUnicodeChars(ref buff, offst, len, stateObj, out charsRead);
            if (!result)
            { throw SQL.SynchronousCallMayNotPend(); }
            return charsRead;
        }

        // Reads the requested number of chars from a plp data stream, or the entire data if
        // requested length is -1 or larger than the actual length of data. First call to this method
        //  should be preceded by a call to ReadPlpLength or ReadDataLength.
        // Returns the actual chars read.
        internal bool TryReadPlpUnicodeChars(ref char[] buff, int offst, int len, TdsParserStateObject stateObj, out int totalCharsRead)
        {
            int charsRead = 0;
            int charsLeft = 0;
            char[] newbuf;

            if (stateObj._longlen == 0)
            {
                Debug.Assert(stateObj._longlenleft == 0);
                totalCharsRead = 0;
                return true;       // No data
            }

            Debug.Assert(((ulong)stateObj._longlen != TdsEnums.SQL_PLP_NULL),
                    "Out of sync plp read request");

            Debug.Assert((buff == null && offst == 0) || (buff.Length >= offst + len), "Invalid length sent to ReadPlpUnicodeChars()!");
            charsLeft = len;

            // If total length is known up front, allocate the whole buffer in one shot instead of realloc'ing and copying over each time
            if (buff == null && stateObj._longlen != TdsEnums.SQL_PLP_UNKNOWNLEN)
            {
                buff = new char[(int)Math.Min((int)stateObj._longlen, len)];
            }

            if (stateObj._longlenleft == 0)
            {
                ulong ignored;
                if (!stateObj.TryReadPlpLength(false, out ignored))
                {
                    totalCharsRead = 0;
                    return false;
                }
                if (stateObj._longlenleft == 0)
                { // Data read complete
                    totalCharsRead = 0;
                    return true;
                }
            }

            totalCharsRead = 0;

            while (charsLeft > 0)
            {
                charsRead = (int)Math.Min((stateObj._longlenleft + 1) >> 1, (ulong)charsLeft);
                if ((buff == null) || (buff.Length < (offst + charsRead)))
                {
                    // Grow the array
                    newbuf = new char[offst + charsRead];
                    if (buff != null)
                    {
                        Buffer.BlockCopy(buff, 0, newbuf, 0, offst * 2);
                    }
                    buff = newbuf;
                }
                if (charsRead > 0)
                {
                    if (!TryReadPlpUnicodeCharsChunk(buff, offst, charsRead, stateObj, out charsRead))
                    {
                        return false;
                    }
                    charsLeft -= charsRead;
                    offst += charsRead;
                    totalCharsRead += charsRead;
                }
                // Special case single byte left
                if (stateObj._longlenleft == 1 && (charsLeft > 0))
                {
                    byte b1;
                    if (!stateObj.TryReadByte(out b1))
                    {
                        return false;
                    }
                    stateObj._longlenleft--;
                    ulong ignored;
                    if (!stateObj.TryReadPlpLength(false, out ignored))
                    {
                        return false;
                    }
                    Debug.Assert((stateObj._longlenleft != 0), "ReadPlpUnicodeChars: Odd byte left at the end!");
                    byte b2;
                    if (!stateObj.TryReadByte(out b2))
                    {
                        return false;
                    }
                    stateObj._longlenleft--;
                    // Put it at the end of the array. At this point we know we have an extra byte.
                    buff[offst] = (char)(((b2 & 0xff) << 8) + (b1 & 0xff));
                    offst = checked((int)offst + 1);
                    charsRead++;
                    charsLeft--;
                    totalCharsRead++;
                }
                if (stateObj._longlenleft == 0)
                { // Read the next chunk or cleanup state if hit the end
                    ulong ignored;
                    if (!stateObj.TryReadPlpLength(false, out ignored))
                    {
                        return false;
                    }
                }

                if (stateObj._longlenleft == 0)   // Data read complete
                    break;
            }
            return true;
        }

        internal int ReadPlpAnsiChars(ref char[] buff, int offst, int len, SqlMetaDataPriv metadata, TdsParserStateObject stateObj)
        {
            int charsRead = 0;
            int charsLeft = 0;
            int bytesRead = 0;
            int totalcharsRead = 0;

            if (stateObj._longlen == 0)
            {
                Debug.Assert(stateObj._longlenleft == 0);
                return 0;       // No data
            }

            Debug.Assert(((ulong)stateObj._longlen != TdsEnums.SQL_PLP_NULL),
                    "Out of sync plp read request");

            Debug.Assert((buff == null && offst == 0) || (buff.Length >= offst + len), "Invalid length sent to ReadPlpAnsiChars()!");
            charsLeft = len;

            if (stateObj._longlenleft == 0)
            {
                stateObj.ReadPlpLength(false);
                if (stateObj._longlenleft == 0)
                {// Data read complete
                    stateObj._plpdecoder = null;
                    return 0;
                }
            }

            if (stateObj._plpdecoder == null)
            {
                Encoding enc = metadata.encoding;

                if (enc == null)
                {
                    if (null == _defaultEncoding)
                    {
                        ThrowUnsupportedCollationEncountered(stateObj);
                    }

                    enc = _defaultEncoding;
                }
                stateObj._plpdecoder = enc.GetDecoder();
            }

            while (charsLeft > 0)
            {
                bytesRead = (int)Math.Min(stateObj._longlenleft, (ulong)charsLeft);
                if ((stateObj._bTmp == null) || (stateObj._bTmp.Length < bytesRead))
                {
                    // Grow the array
                    stateObj._bTmp = new byte[bytesRead];
                }

                bytesRead = stateObj.ReadPlpBytesChunk(stateObj._bTmp, 0, bytesRead);

                charsRead = stateObj._plpdecoder.GetChars(stateObj._bTmp, 0, bytesRead, buff, offst);
                charsLeft -= charsRead;
                offst += charsRead;
                totalcharsRead += charsRead;
                if (stateObj._longlenleft == 0)  // Read the next chunk or cleanup state if hit the end
                    stateObj.ReadPlpLength(false);

                if (stateObj._longlenleft == 0)
                { // Data read complete
                    stateObj._plpdecoder = null;
                    break;
                }
            }
            return (totalcharsRead);
        }

        // ensure value is not null and does not have an NBC bit set for it before using this method
        internal ulong SkipPlpValue(ulong cb, TdsParserStateObject stateObj)
        {
            ulong skipped;
            Debug.Assert(stateObj._syncOverAsync, "Should not attempt pends in a synchronous call");
            bool result = TrySkipPlpValue(cb, stateObj, out skipped);
            if (!result)
            { throw SQL.SynchronousCallMayNotPend(); }
            return skipped;
        }

        internal bool TrySkipPlpValue(ulong cb, TdsParserStateObject stateObj, out ulong totalBytesSkipped)
        {
            // Read and skip cb bytes or until  ReadPlpLength returns 0.
            int bytesSkipped;
            totalBytesSkipped = 0;

            if (stateObj._longlenleft == 0)
            {
                ulong ignored;
                if (!stateObj.TryReadPlpLength(false, out ignored))
                {
                    return false;
                }
            }

            while ((totalBytesSkipped < cb) &&
                    (stateObj._longlenleft > 0))
            {
                if (stateObj._longlenleft > int.MaxValue)
                    bytesSkipped = int.MaxValue;
                else
                    bytesSkipped = (int)stateObj._longlenleft;
                bytesSkipped = ((cb - totalBytesSkipped) < (ulong)bytesSkipped) ? (int)(cb - totalBytesSkipped) : bytesSkipped;

                if (!stateObj.TrySkipBytes(bytesSkipped))
                {
                    return false;
                }
                stateObj._longlenleft -= (ulong)bytesSkipped;
                totalBytesSkipped += (ulong)bytesSkipped;

                if (stateObj._longlenleft == 0)
                {
                    ulong ignored;
                    if (!stateObj.TryReadPlpLength(false, out ignored))
                    {
                        return false;
                    }
                }
            }

            return true;
        }

        internal ulong PlpBytesLeft(TdsParserStateObject stateObj)
        {
            if ((stateObj._longlen != 0) && (stateObj._longlenleft == 0))
                stateObj.ReadPlpLength(false);

            return stateObj._longlenleft;
        }

        internal bool TryPlpBytesLeft(TdsParserStateObject stateObj, out ulong left)
        {
            if ((stateObj._longlen != 0) && (stateObj._longlenleft == 0))
            {
                if (!stateObj.TryReadPlpLength(false, out left))
                {
                    return false;
                }
            }

            left = stateObj._longlenleft;
            return true;
        }

        private const ulong _indeterminateSize = 0xffffffffffffffff;        // Represents unknown size

        internal ulong PlpBytesTotalLength(TdsParserStateObject stateObj)
        {
            if (stateObj._longlen == TdsEnums.SQL_PLP_UNKNOWNLEN)
                return _indeterminateSize;
            else if (stateObj._longlen == TdsEnums.SQL_PLP_NULL)
                return 0;

            return stateObj._longlen;
        }

        private bool TryProcessUDTMetaData(SqlMetaDataPriv metaData, TdsParserStateObject stateObj)
        {

            ushort shortLength;
            byte byteLength;

            if (!stateObj.TryReadUInt16(out shortLength))
            { // max byte size
                return false;
            }
            metaData.length = shortLength;

            // database name
            if (!stateObj.TryReadByte(out byteLength))
            {
                return false;
            }
            if (byteLength != 0)
            {
                if (!stateObj.TryReadString(byteLength, out metaData.udtDatabaseName))
                {
                    return false;
                }
            }

            // schema name
            if (!stateObj.TryReadByte(out byteLength))
            {
                return false;
            }
            if (byteLength != 0)
            {
                if (!stateObj.TryReadString(byteLength, out metaData.udtSchemaName))
                {
                    return false;
                }
            }

            // type name
            if (!stateObj.TryReadByte(out byteLength))
            {
                return false;
            }
            if (byteLength != 0)
            {
                if (!stateObj.TryReadString(byteLength, out metaData.udtTypeName))
                {
                    return false;
                }
            }

            if (!stateObj.TryReadUInt16(out shortLength))
            {
                return false;
            }
            if (shortLength != 0)
            {
                if (!stateObj.TryReadString(shortLength, out metaData.udtAssemblyQualifiedName))
                {
                    return false;
                }
            }

            return true;
        }
    }    // tdsparser
}//namespace<|MERGE_RESOLUTION|>--- conflicted
+++ resolved
@@ -7185,18 +7185,6 @@
                                     }
 
                                     TDSExecuteRPCParameterSetupWriteCompletion(
-<<<<<<< HEAD
-                                        rpcArray, 
-                                        timeout, 
-                                        inSchema, 
-                                        notificationRequest, 
-                                        stateObj, 
-                                        isCommandProc, 
-                                        sync, 
-                                        completion, 
-                                        ii, 
-                                        i + 1, 
-=======
                                         rpcArray,
                                         timeout,
                                         inSchema,
@@ -7207,7 +7195,6 @@
                                         completion,
                                         ii,
                                         i + 1,
->>>>>>> 332d12c0
                                         writeParamTask
                                    );
 
