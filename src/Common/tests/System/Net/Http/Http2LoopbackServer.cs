// Licensed to the .NET Foundation under one or more agreements.
// The .NET Foundation licenses this file to you under the MIT license.
// See the LICENSE file in the project root for more information.

using System.Collections.Generic;
using System.IO;
using System.Net.Security;
using System.Net.Sockets;
using System.Security.Authentication;
using System.Text;
using System.Threading;
using System.Threading.Tasks;

using Xunit;

namespace System.Net.Test.Common
{
    public class Http2LoopbackServer : GenericLoopbackServer, IDisposable
    {
        private Socket _listenSocket;
        private Http2Options _options;
        private Uri _uri;
        private List<Http2LoopbackConnection> _connections = new List<Http2LoopbackConnection>();

        public bool AllowMultipleConnections { get; set; }

        private Http2LoopbackConnection Connection
        {
            get
            {
                RemoveInvalidConnections();
                return _connections[0];
            }
        }

        public static readonly TimeSpan Timeout = TimeSpan.FromSeconds(30);

        public Uri Address
        {
            get
            {
                var localEndPoint = (IPEndPoint)_listenSocket.LocalEndPoint;
                string host = _options.Address.AddressFamily == AddressFamily.InterNetworkV6 ?
                    $"[{localEndPoint.Address}]" :
                    localEndPoint.Address.ToString();

                string scheme = _options.UseSsl ? "https" : "http";

                _uri = new Uri($"{scheme}://{host}:{localEndPoint.Port}/");

                return _uri;
            }
        }

        public static Http2LoopbackServer CreateServer()
        {
            return new Http2LoopbackServer(new Http2Options());
        }

        public static Http2LoopbackServer CreateServer(Http2Options options)
        {
            return new Http2LoopbackServer(options);
        }

        private Http2LoopbackServer(Http2Options options)
        {
            _options = options;
            _listenSocket = new Socket(_options.Address.AddressFamily, SocketType.Stream, ProtocolType.Tcp);
            _listenSocket.Bind(new IPEndPoint(_options.Address, 0));
            _listenSocket.Listen(_options.ListenBacklog);
        }

        private void RemoveInvalidConnections()
        {
            _connections.RemoveAll((c) => c.IsInvalid);
        }

        public async Task<Http2LoopbackConnection> AcceptConnectionAsync()
        {
            RemoveInvalidConnections();

            if (!AllowMultipleConnections && _connections.Count != 0)
            {
                throw new InvalidOperationException("Connection already established. Set `AllowMultipleConnections = true` to bypass.");
            }

            Socket connectionSocket = await _listenSocket.AcceptAsync().ConfigureAwait(false);

            Http2LoopbackConnection connection = new Http2LoopbackConnection(connectionSocket, _options);
            _connections.Add(connection);

            return connection;
        }

        public async Task<Http2LoopbackConnection> EstablishConnectionAsync(params SettingsEntry[] settingsEntries)
        {
            (Http2LoopbackConnection connection, _) = await EstablishConnectionGetSettingsAsync().ConfigureAwait(false);
            return connection;
        }

        public async Task<(Http2LoopbackConnection, SettingsFrame)> EstablishConnectionGetSettingsAsync(params SettingsEntry[] settingsEntries)
        {
            Http2LoopbackConnection connection = await AcceptConnectionAsync().ConfigureAwait(false);

            // Receive the initial client settings frame.
            Frame receivedFrame = await connection.ReadFrameAsync(Timeout).ConfigureAwait(false);
            Assert.Equal(FrameType.Settings, receivedFrame.Type);
            Assert.Equal(FrameFlags.None, receivedFrame.Flags);
            Assert.Equal(0, receivedFrame.StreamId);

            var clientSettingsFrame = (SettingsFrame)receivedFrame;

            // Receive the initial client window update frame.
            receivedFrame = await connection.ReadFrameAsync(Timeout).ConfigureAwait(false);
            Assert.Equal(FrameType.WindowUpdate, receivedFrame.Type);
            Assert.Equal(FrameFlags.None, receivedFrame.Flags);
            Assert.Equal(0, receivedFrame.StreamId);

            // Send the initial server settings frame.
            SettingsFrame settingsFrame = new SettingsFrame(settingsEntries);
            await connection.WriteFrameAsync(settingsFrame).ConfigureAwait(false);

            // Send the client settings frame ACK.
            Frame settingsAck = new Frame(0, FrameType.Settings, FrameFlags.Ack, 0);
            await connection.WriteFrameAsync(settingsAck).ConfigureAwait(false);

            // The client will send us a SETTINGS ACK eventually, but not necessarily right away.
            connection.ExpectSettingsAck();

<<<<<<< HEAD
        public void ShutdownSend()
        {
            _connectionSocket.Shutdown(SocketShutdown.Send);
        }

        // This will wait for the client to close the connection,
        // and ignore any meaningless frames -- i.e. WINDOW_UPDATE or expected SETTINGS ACK --
        // that we see while waiting for the client to close.
        // Only call this after sending a GOAWAY.
        public async Task WaitForConnectionShutdownAsync()
        {
            // Shutdown our send side, so the client knows there won't be any more frames coming.
            ShutdownSend();

            IgnoreWindowUpdates();
            Frame frame = await ReadFrameAsync(Timeout).ConfigureAwait(false);
            if (frame != null)
            {
                throw new Exception($"Unexpected frame received while waiting for client shutdown: {frame}");
            }

            _connectionStream.Close();

            _connectionSocket = null;
            _connectionStream = null;

            _ignoreSettingsAck = false;
            _ignoreWindowUpdates = false;
        }

        public async Task<int> ReadRequestHeaderAsync()
        {
            // Receive HEADERS frame for request.
            Frame frame = await ReadFrameAsync(Timeout).ConfigureAwait(false);
            if (frame == null)
            {
                throw new IOException("Failed to read Headers frame.");
            }
            Assert.Equal(FrameType.Headers, frame.Type);
            Assert.Equal(FrameFlags.EndHeaders | FrameFlags.EndStream, frame.Flags);
            return frame.StreamId;
        }

        private static (int bytesConsumed, int value) DecodeInteger(ReadOnlySpan<byte> headerBlock, byte prefixMask)
        {
            int value = headerBlock[0] & prefixMask;
            if (value != prefixMask)
            {
                return (1, value);
            }

            byte b = headerBlock[1];
            if ((b & 0b10000000) != 0)
            {
                throw new Exception("long integers currently not supported");
            }
            return (2, prefixMask + b);
        }

        private static int EncodeInteger(int value, byte prefix, byte prefixMask, Span<byte> headerBlock)
        {
            byte prefixLimit = (byte)(~prefixMask);

            if (value < prefixLimit)
            {
                headerBlock[0] = (byte)(prefix | value);
                return 1;
            }

            headerBlock[0] = (byte)(prefix | prefixLimit);
            int bytesGenerated = 1;

            value -= prefixLimit;

            while (value >= 0x80)
            {
                headerBlock[bytesGenerated] = (byte)((value & 0x7F) | 0x80);
                value = value >> 7;
                bytesGenerated++;
            }

            headerBlock[bytesGenerated] = (byte)value;
            bytesGenerated++;

            return bytesGenerated;
        }

        private static (int bytesConsumed, string value) DecodeString(ReadOnlySpan<byte> headerBlock)
        {
            (int bytesConsumed, int stringLength) = DecodeInteger(headerBlock, 0b01111111);
            if ((headerBlock[0] & 0b10000000) != 0)
            {
                // Huffman encoded
                byte[] buffer = new byte[stringLength * 2];
                int bytesDecoded = HuffmanDecoder.Decode(headerBlock.Slice(bytesConsumed, stringLength), buffer);
                string value = Encoding.ASCII.GetString(buffer, 0, bytesDecoded);
                return (bytesConsumed + stringLength, value);
            }
            else
            {
                string value = Encoding.ASCII.GetString(headerBlock.Slice(bytesConsumed, stringLength));
                return (bytesConsumed + stringLength, value);
            }
        }

        private static int EncodeString(string value, Span<byte> headerBlock)
        {
            int bytesGenerated = EncodeInteger(value.Length, 0, 0x80, headerBlock);

            bytesGenerated += Encoding.ASCII.GetBytes(value.AsSpan(), headerBlock.Slice(bytesGenerated));

            return bytesGenerated;
        }

        private static readonly HttpHeaderData[] s_staticTable = new HttpHeaderData[]
        {
            new HttpHeaderData(":authority", ""),
            new HttpHeaderData(":method", "GET"),
            new HttpHeaderData(":method", "POST"),
            new HttpHeaderData(":path", "/"),
            new HttpHeaderData(":path", "/index.html"),
            new HttpHeaderData(":scheme", "http"),
            new HttpHeaderData(":scheme", "https"),
            new HttpHeaderData(":status", "200"),
            new HttpHeaderData(":status", "204"),
            new HttpHeaderData(":status", "206"),
            new HttpHeaderData(":status", "304"),
            new HttpHeaderData(":status", "400"),
            new HttpHeaderData(":status", "404"),
            new HttpHeaderData(":status", "500"),
            new HttpHeaderData("accept-charset", ""),
            new HttpHeaderData("accept-encoding", "gzip, deflate"),
            new HttpHeaderData("accept-language", ""),
            new HttpHeaderData("accept-ranges", ""),
            new HttpHeaderData("accept", ""),
            new HttpHeaderData("access-control-allow-origin", ""),
            new HttpHeaderData("age", ""),
            new HttpHeaderData("allow", ""),
            new HttpHeaderData("authorization", ""),
            new HttpHeaderData("cache-control", ""),
            new HttpHeaderData("content-disposition", ""),
            new HttpHeaderData("content-encoding", ""),
            new HttpHeaderData("content-language", ""),
            new HttpHeaderData("content-length", ""),
            new HttpHeaderData("content-location", ""),
            new HttpHeaderData("content-range", ""),
            new HttpHeaderData("content-type", ""),
            new HttpHeaderData("cookie", ""),
            new HttpHeaderData("date", ""),
            new HttpHeaderData("etag", ""),
            new HttpHeaderData("expect", ""),
            new HttpHeaderData("expires", ""),
            new HttpHeaderData("from", ""),
            new HttpHeaderData("host", ""),
            new HttpHeaderData("if-match", ""),
            new HttpHeaderData("if-modified-since", ""),
            new HttpHeaderData("if-none-match", ""),
            new HttpHeaderData("if-range", ""),
            new HttpHeaderData("if-unmodified-since", ""),
            new HttpHeaderData("last-modified", ""),
            new HttpHeaderData("link", ""),
            new HttpHeaderData("location", ""),
            new HttpHeaderData("max-forwards", ""),
            new HttpHeaderData("proxy-authenticate", ""),
            new HttpHeaderData("proxy-authorization", ""),
            new HttpHeaderData("range", ""),
            new HttpHeaderData("referer", ""),
            new HttpHeaderData("refresh", ""),
            new HttpHeaderData("retry-after", ""),
            new HttpHeaderData("server", ""),
            new HttpHeaderData("set-cookie", ""),
            new HttpHeaderData("strict-transport-security", ""),
            new HttpHeaderData("transfer-encoding", ""),
            new HttpHeaderData("user-agent", ""),
            new HttpHeaderData("vary", ""),
            new HttpHeaderData("via", ""),
            new HttpHeaderData("www-authenticate", "")
        };

        private static HttpHeaderData GetHeaderForIndex(int index)
        {
            return s_staticTable[index - 1];
        }

        private static (int bytesConsumed, HttpHeaderData headerData) DecodeLiteralHeader(ReadOnlySpan<byte> headerBlock, byte prefixMask)
        {
            int i = 0;

            (int bytesConsumed, int index) = DecodeInteger(headerBlock, prefixMask);
            i += bytesConsumed;

            string name;
            if (index == 0)
            {
                (bytesConsumed, name) = DecodeString(headerBlock.Slice(i));
                i += bytesConsumed;
            }
            else
            {
                name = GetHeaderForIndex(index).Name;
            }

            string value;
            (bytesConsumed, value) = DecodeString(headerBlock.Slice(i));
            i += bytesConsumed;

            return (i, new HttpHeaderData(name, value));
        }

        private static (int bytesConsumed, HttpHeaderData headerData) DecodeHeader(ReadOnlySpan<byte> headerBlock)
        {
            int i = 0;

            byte b = headerBlock[0];
            if ((b & 0b10000000) != 0)
            {
                // Indexed header
                (int bytesConsumed, int index) = DecodeInteger(headerBlock, 0b01111111);
                i += bytesConsumed;

                return (i, GetHeaderForIndex(index));
            }
            else if ((b & 0b11000000) == 0b01000000)
            {
                // Literal with indexing
                return DecodeLiteralHeader(headerBlock, 0b00111111);
            }
            else if ((b & 0b11100000) == 0b00100000)
            {
                // Table size update
                throw new Exception("table size update not supported");
            }
            else
            {
                // Literal, never indexed
                return DecodeLiteralHeader(headerBlock, 0b00001111);
            }
        }

        private static int EncodeHeader(HttpHeaderData headerData, Span<byte> headerBlock)
        {
            // Always encode as literal, no indexing
            int bytesGenerated = EncodeInteger(0, 0, 0b11110000, headerBlock);
            bytesGenerated += EncodeString(headerData.Name, headerBlock.Slice(bytesGenerated));
            bytesGenerated += EncodeString(headerData.Value, headerBlock.Slice(bytesGenerated));
            return bytesGenerated;
        }

        public async Task<byte[]> ReadBodyAsync()
        {
            byte[] body = null;
            Frame frame;

            do
            {
                frame = await ReadFrameAsync(Timeout).ConfigureAwait(false);
                if (frame == null || frame.Type == FrameType.RstStream)
                {
                    throw new IOException( frame == null ? "End of stream" : "Got RST");
                }

                Assert.Equal(FrameType.Data, frame.Type);

                if (frame.Length > 1)
                {
                    DataFrame dataFrame = (DataFrame)frame;

                    if (body == null)
                    {
                        body = dataFrame.Data.ToArray();
                    }
                    else
                    {
                        byte[] newBuffer = new byte[body.Length + dataFrame.Data.Length];

                        body.CopyTo(newBuffer, 0);
                        dataFrame.Data.Span.CopyTo(newBuffer.AsSpan().Slice(body.Length));
                        body= newBuffer;
                    }
                }
            }
            while ((frame.Flags & FrameFlags.EndStream) == 0);

            return body;
        }

        public async Task<(int streamId, HttpRequestData requestData)> ReadAndParseRequestHeaderAsync(bool readBody = true)
        {
            HttpRequestData requestData = new HttpRequestData();

            // Receive HEADERS frame for request.
            Frame frame = await ReadFrameAsync(Timeout).ConfigureAwait(false);
            if (frame == null)
            {
                throw new IOException("Failed to read Headers frame.");
            }
            Assert.Equal(FrameType.Headers, frame.Type);
            HeadersFrame headersFrame = (HeadersFrame) frame;

            // TODO CONTINUATION support
            Assert.Equal(FrameFlags.EndHeaders, FrameFlags.EndHeaders & headersFrame.Flags);

            int streamId = headersFrame.StreamId;

            Memory<byte> data = headersFrame.Data;
            int i = 0;
            while (i < data.Length)
            {
                (int bytesConsumed, HttpHeaderData headerData) = DecodeHeader(data.Span.Slice(i));

                requestData.Headers.Add(headerData);
                i += bytesConsumed;
            }

            // Extract method and path
            requestData.Method = requestData.GetSingleHeaderValue(":method");
            requestData.Path = requestData.GetSingleHeaderValue(":path");

            if (readBody && (frame.Flags & FrameFlags.EndStream) == 0)
            {
                // Read body until end of stream if needed.
                requestData.Body = await ReadBodyAsync();
            }

            return (streamId, requestData);
        }

        public async Task SendGoAway(int lastStreamId)
        {
            GoAwayFrame frame = new GoAwayFrame(lastStreamId, 0, new byte[] { }, 0);
            await WriteFrameAsync(frame).ConfigureAwait(false);
        }

        public async Task SendDefaultResponseHeadersAsync(int streamId)
        {
            byte[] headers = new byte[] { 0x88 };   // Encoding for ":status: 200"

            HeadersFrame headersFrame = new HeadersFrame(headers, FrameFlags.EndHeaders, 0, 0, 0, streamId);
            await WriteFrameAsync(headersFrame).ConfigureAwait(false);
        }

        public async Task SendDefaultResponseAsync(int streamId)
        {
            byte[] headers = new byte[] { 0x88 };   // Encoding for ":status: 200"

            HeadersFrame headersFrame = new HeadersFrame(headers, FrameFlags.EndHeaders | FrameFlags.EndStream, 0, 0, 0, streamId);
            await WriteFrameAsync(headersFrame).ConfigureAwait(false);
        }

        public async Task SendResponseHeadersAsync(int streamId, bool endStream = true, HttpStatusCode statusCode = HttpStatusCode.OK, bool isTrailingHeader = false, IList<HttpHeaderData> headers = null)
        {
            // For now, only support headers that fit in a single frame
            byte[] headerBlock = new byte[Frame.MaxFrameLength];
            int bytesGenerated = 0;

            if (!isTrailingHeader)
            {
                string statusCodeString = ((int)statusCode).ToString();
                bytesGenerated += EncodeHeader(new HttpHeaderData(":status", statusCodeString), headerBlock.AsSpan());
            }

            if (headers != null)
            {
                foreach (HttpHeaderData headerData in headers)
                {
                    bytesGenerated += EncodeHeader(headerData, headerBlock.AsSpan().Slice(bytesGenerated));
                }
            }

            FrameFlags flags = FrameFlags.EndHeaders;
            if (endStream)
            {
                flags |= FrameFlags.EndStream;
            }

            HeadersFrame headersFrame = new HeadersFrame(headerBlock.AsMemory().Slice(0, bytesGenerated), flags, 0, 0, 0, streamId);
            await WriteFrameAsync(headersFrame).ConfigureAwait(false);
        }

        public async Task SendResponseDataAsync(int streamId, ReadOnlyMemory<byte> responseData, bool endStream)
        {
            DataFrame dataFrame = new DataFrame(responseData, endStream ? FrameFlags.EndStream : FrameFlags.None, 0, streamId);
            await WriteFrameAsync(dataFrame).ConfigureAwait(false);
        }

        public async Task SendResponseBodyAsync(int streamId, ReadOnlyMemory<byte> responseBody)
        {
            // Only support response body if it fits in a single frame, for now
            // In the future we should separate the body into chunks as needed,
            // and if it's larger than the default window size, we will need to process window updates as well.
            if (responseBody.Length > Frame.MaxFrameLength)
            {
                throw new Exception("Response body too long");
            }

            await SendResponseDataAsync(streamId, responseBody, true).ConfigureAwait(false);
=======
            return (connection, clientSettingsFrame);
>>>>>>> 8e5cacf4
        }

        public override void Dispose()
        {
            if (_listenSocket != null)
            {
                _listenSocket.Dispose();
                _listenSocket = null;
            }
        }

        //
        // GenericLoopbackServer implementation
        //

        public override async Task<HttpRequestData> HandleRequestAsync(HttpStatusCode statusCode = HttpStatusCode.OK, IList<HttpHeaderData> headers = null, string content = null)
        {
            Http2LoopbackConnection connection = await EstablishConnectionAsync().ConfigureAwait(false);

            (int streamId, HttpRequestData requestData) = await connection.ReadAndParseRequestHeaderAsync().ConfigureAwait(false);

            // We are about to close the connection, after we send the response.
            // So, send a GOAWAY frame now so the client won't inadvertantly try to reuse the connection.
            await connection.SendGoAway(streamId).ConfigureAwait(false);

            if (content == null)
            {
                await connection.SendResponseHeadersAsync(streamId, endStream: true, statusCode, isTrailingHeader: false, headers : headers).ConfigureAwait(false);
            }
            else
            {
                await connection.SendResponseHeadersAsync(streamId, endStream: false, statusCode, isTrailingHeader: false, headers : headers).ConfigureAwait(false);
                await connection.SendResponseBodyAsync(streamId, Encoding.ASCII.GetBytes(content)).ConfigureAwait(false);
            }

            await connection.WaitForConnectionShutdownAsync().ConfigureAwait(false);

            return requestData;
        }

<<<<<<< HEAD
=======
        public override async Task AcceptConnectionAsync(Func<GenericLoopbackConnection, Task> funcAsync)
        {
            using (Http2LoopbackConnection connection = await EstablishConnectionAsync().ConfigureAwait(false))
            {
                await funcAsync(connection).ConfigureAwait(false);
            }
        }

>>>>>>> 8e5cacf4
        public async static Task CreateClientAndServerAsync(Func<Uri, Task> clientFunc, Func<Http2LoopbackServer, Task> serverFunc, int timeout = 60_000)
        {
            using (var server = Http2LoopbackServer.CreateServer())
            {
                Task clientTask = clientFunc(server.Address);
                Task serverTask = serverFunc(server);

<<<<<<< HEAD
                await new Task[] { clientTask, serverTask }.WhenAllOrAnyFailed(timeout);
=======
                await new Task[] { clientTask, serverTask }.WhenAllOrAnyFailed(timeout).ConfigureAwait(false);
>>>>>>> 8e5cacf4
            }
        }
    }

    public class Http2Options
    {
        public IPAddress Address { get; set; } = IPAddress.Loopback;
        public int ListenBacklog { get; set; } = 1;
        public bool UseSsl { get; set; } = PlatformDetection.SupportsAlpn && !Capability.Http2ForceUnencryptedLoopback();
        public SslProtocols SslProtocols { get; set; } = SslProtocols.Tls12;
    }

    public sealed class Http2LoopbackServerFactory : LoopbackServerFactory
    {
        public static readonly Http2LoopbackServerFactory Singleton = new Http2LoopbackServerFactory();

        public static async Task CreateServerAsync(Func<Http2LoopbackServer, Uri, Task> funcAsync, int millisecondsTimeout = 60_000)
        {
            using (var server = Http2LoopbackServer.CreateServer())
            {
                await funcAsync(server, server.Address).TimeoutAfter(millisecondsTimeout).ConfigureAwait(false);
            }
        }

        public override async Task CreateServerAsync(Func<GenericLoopbackServer, Uri, Task> funcAsync, int millisecondsTimeout = 60_000)
        {
            using (var server = Http2LoopbackServer.CreateServer())
            {
                await funcAsync(server, server.Address).TimeoutAfter(millisecondsTimeout).ConfigureAwait(false);
            }
        }

        public override bool IsHttp11 => false;
        public override bool IsHttp2 => true;
    }
}<|MERGE_RESOLUTION|>--- conflicted
+++ resolved
@@ -127,406 +127,7 @@
             // The client will send us a SETTINGS ACK eventually, but not necessarily right away.
             connection.ExpectSettingsAck();
 
-<<<<<<< HEAD
-        public void ShutdownSend()
-        {
-            _connectionSocket.Shutdown(SocketShutdown.Send);
-        }
-
-        // This will wait for the client to close the connection,
-        // and ignore any meaningless frames -- i.e. WINDOW_UPDATE or expected SETTINGS ACK --
-        // that we see while waiting for the client to close.
-        // Only call this after sending a GOAWAY.
-        public async Task WaitForConnectionShutdownAsync()
-        {
-            // Shutdown our send side, so the client knows there won't be any more frames coming.
-            ShutdownSend();
-
-            IgnoreWindowUpdates();
-            Frame frame = await ReadFrameAsync(Timeout).ConfigureAwait(false);
-            if (frame != null)
-            {
-                throw new Exception($"Unexpected frame received while waiting for client shutdown: {frame}");
-            }
-
-            _connectionStream.Close();
-
-            _connectionSocket = null;
-            _connectionStream = null;
-
-            _ignoreSettingsAck = false;
-            _ignoreWindowUpdates = false;
-        }
-
-        public async Task<int> ReadRequestHeaderAsync()
-        {
-            // Receive HEADERS frame for request.
-            Frame frame = await ReadFrameAsync(Timeout).ConfigureAwait(false);
-            if (frame == null)
-            {
-                throw new IOException("Failed to read Headers frame.");
-            }
-            Assert.Equal(FrameType.Headers, frame.Type);
-            Assert.Equal(FrameFlags.EndHeaders | FrameFlags.EndStream, frame.Flags);
-            return frame.StreamId;
-        }
-
-        private static (int bytesConsumed, int value) DecodeInteger(ReadOnlySpan<byte> headerBlock, byte prefixMask)
-        {
-            int value = headerBlock[0] & prefixMask;
-            if (value != prefixMask)
-            {
-                return (1, value);
-            }
-
-            byte b = headerBlock[1];
-            if ((b & 0b10000000) != 0)
-            {
-                throw new Exception("long integers currently not supported");
-            }
-            return (2, prefixMask + b);
-        }
-
-        private static int EncodeInteger(int value, byte prefix, byte prefixMask, Span<byte> headerBlock)
-        {
-            byte prefixLimit = (byte)(~prefixMask);
-
-            if (value < prefixLimit)
-            {
-                headerBlock[0] = (byte)(prefix | value);
-                return 1;
-            }
-
-            headerBlock[0] = (byte)(prefix | prefixLimit);
-            int bytesGenerated = 1;
-
-            value -= prefixLimit;
-
-            while (value >= 0x80)
-            {
-                headerBlock[bytesGenerated] = (byte)((value & 0x7F) | 0x80);
-                value = value >> 7;
-                bytesGenerated++;
-            }
-
-            headerBlock[bytesGenerated] = (byte)value;
-            bytesGenerated++;
-
-            return bytesGenerated;
-        }
-
-        private static (int bytesConsumed, string value) DecodeString(ReadOnlySpan<byte> headerBlock)
-        {
-            (int bytesConsumed, int stringLength) = DecodeInteger(headerBlock, 0b01111111);
-            if ((headerBlock[0] & 0b10000000) != 0)
-            {
-                // Huffman encoded
-                byte[] buffer = new byte[stringLength * 2];
-                int bytesDecoded = HuffmanDecoder.Decode(headerBlock.Slice(bytesConsumed, stringLength), buffer);
-                string value = Encoding.ASCII.GetString(buffer, 0, bytesDecoded);
-                return (bytesConsumed + stringLength, value);
-            }
-            else
-            {
-                string value = Encoding.ASCII.GetString(headerBlock.Slice(bytesConsumed, stringLength));
-                return (bytesConsumed + stringLength, value);
-            }
-        }
-
-        private static int EncodeString(string value, Span<byte> headerBlock)
-        {
-            int bytesGenerated = EncodeInteger(value.Length, 0, 0x80, headerBlock);
-
-            bytesGenerated += Encoding.ASCII.GetBytes(value.AsSpan(), headerBlock.Slice(bytesGenerated));
-
-            return bytesGenerated;
-        }
-
-        private static readonly HttpHeaderData[] s_staticTable = new HttpHeaderData[]
-        {
-            new HttpHeaderData(":authority", ""),
-            new HttpHeaderData(":method", "GET"),
-            new HttpHeaderData(":method", "POST"),
-            new HttpHeaderData(":path", "/"),
-            new HttpHeaderData(":path", "/index.html"),
-            new HttpHeaderData(":scheme", "http"),
-            new HttpHeaderData(":scheme", "https"),
-            new HttpHeaderData(":status", "200"),
-            new HttpHeaderData(":status", "204"),
-            new HttpHeaderData(":status", "206"),
-            new HttpHeaderData(":status", "304"),
-            new HttpHeaderData(":status", "400"),
-            new HttpHeaderData(":status", "404"),
-            new HttpHeaderData(":status", "500"),
-            new HttpHeaderData("accept-charset", ""),
-            new HttpHeaderData("accept-encoding", "gzip, deflate"),
-            new HttpHeaderData("accept-language", ""),
-            new HttpHeaderData("accept-ranges", ""),
-            new HttpHeaderData("accept", ""),
-            new HttpHeaderData("access-control-allow-origin", ""),
-            new HttpHeaderData("age", ""),
-            new HttpHeaderData("allow", ""),
-            new HttpHeaderData("authorization", ""),
-            new HttpHeaderData("cache-control", ""),
-            new HttpHeaderData("content-disposition", ""),
-            new HttpHeaderData("content-encoding", ""),
-            new HttpHeaderData("content-language", ""),
-            new HttpHeaderData("content-length", ""),
-            new HttpHeaderData("content-location", ""),
-            new HttpHeaderData("content-range", ""),
-            new HttpHeaderData("content-type", ""),
-            new HttpHeaderData("cookie", ""),
-            new HttpHeaderData("date", ""),
-            new HttpHeaderData("etag", ""),
-            new HttpHeaderData("expect", ""),
-            new HttpHeaderData("expires", ""),
-            new HttpHeaderData("from", ""),
-            new HttpHeaderData("host", ""),
-            new HttpHeaderData("if-match", ""),
-            new HttpHeaderData("if-modified-since", ""),
-            new HttpHeaderData("if-none-match", ""),
-            new HttpHeaderData("if-range", ""),
-            new HttpHeaderData("if-unmodified-since", ""),
-            new HttpHeaderData("last-modified", ""),
-            new HttpHeaderData("link", ""),
-            new HttpHeaderData("location", ""),
-            new HttpHeaderData("max-forwards", ""),
-            new HttpHeaderData("proxy-authenticate", ""),
-            new HttpHeaderData("proxy-authorization", ""),
-            new HttpHeaderData("range", ""),
-            new HttpHeaderData("referer", ""),
-            new HttpHeaderData("refresh", ""),
-            new HttpHeaderData("retry-after", ""),
-            new HttpHeaderData("server", ""),
-            new HttpHeaderData("set-cookie", ""),
-            new HttpHeaderData("strict-transport-security", ""),
-            new HttpHeaderData("transfer-encoding", ""),
-            new HttpHeaderData("user-agent", ""),
-            new HttpHeaderData("vary", ""),
-            new HttpHeaderData("via", ""),
-            new HttpHeaderData("www-authenticate", "")
-        };
-
-        private static HttpHeaderData GetHeaderForIndex(int index)
-        {
-            return s_staticTable[index - 1];
-        }
-
-        private static (int bytesConsumed, HttpHeaderData headerData) DecodeLiteralHeader(ReadOnlySpan<byte> headerBlock, byte prefixMask)
-        {
-            int i = 0;
-
-            (int bytesConsumed, int index) = DecodeInteger(headerBlock, prefixMask);
-            i += bytesConsumed;
-
-            string name;
-            if (index == 0)
-            {
-                (bytesConsumed, name) = DecodeString(headerBlock.Slice(i));
-                i += bytesConsumed;
-            }
-            else
-            {
-                name = GetHeaderForIndex(index).Name;
-            }
-
-            string value;
-            (bytesConsumed, value) = DecodeString(headerBlock.Slice(i));
-            i += bytesConsumed;
-
-            return (i, new HttpHeaderData(name, value));
-        }
-
-        private static (int bytesConsumed, HttpHeaderData headerData) DecodeHeader(ReadOnlySpan<byte> headerBlock)
-        {
-            int i = 0;
-
-            byte b = headerBlock[0];
-            if ((b & 0b10000000) != 0)
-            {
-                // Indexed header
-                (int bytesConsumed, int index) = DecodeInteger(headerBlock, 0b01111111);
-                i += bytesConsumed;
-
-                return (i, GetHeaderForIndex(index));
-            }
-            else if ((b & 0b11000000) == 0b01000000)
-            {
-                // Literal with indexing
-                return DecodeLiteralHeader(headerBlock, 0b00111111);
-            }
-            else if ((b & 0b11100000) == 0b00100000)
-            {
-                // Table size update
-                throw new Exception("table size update not supported");
-            }
-            else
-            {
-                // Literal, never indexed
-                return DecodeLiteralHeader(headerBlock, 0b00001111);
-            }
-        }
-
-        private static int EncodeHeader(HttpHeaderData headerData, Span<byte> headerBlock)
-        {
-            // Always encode as literal, no indexing
-            int bytesGenerated = EncodeInteger(0, 0, 0b11110000, headerBlock);
-            bytesGenerated += EncodeString(headerData.Name, headerBlock.Slice(bytesGenerated));
-            bytesGenerated += EncodeString(headerData.Value, headerBlock.Slice(bytesGenerated));
-            return bytesGenerated;
-        }
-
-        public async Task<byte[]> ReadBodyAsync()
-        {
-            byte[] body = null;
-            Frame frame;
-
-            do
-            {
-                frame = await ReadFrameAsync(Timeout).ConfigureAwait(false);
-                if (frame == null || frame.Type == FrameType.RstStream)
-                {
-                    throw new IOException( frame == null ? "End of stream" : "Got RST");
-                }
-
-                Assert.Equal(FrameType.Data, frame.Type);
-
-                if (frame.Length > 1)
-                {
-                    DataFrame dataFrame = (DataFrame)frame;
-
-                    if (body == null)
-                    {
-                        body = dataFrame.Data.ToArray();
-                    }
-                    else
-                    {
-                        byte[] newBuffer = new byte[body.Length + dataFrame.Data.Length];
-
-                        body.CopyTo(newBuffer, 0);
-                        dataFrame.Data.Span.CopyTo(newBuffer.AsSpan().Slice(body.Length));
-                        body= newBuffer;
-                    }
-                }
-            }
-            while ((frame.Flags & FrameFlags.EndStream) == 0);
-
-            return body;
-        }
-
-        public async Task<(int streamId, HttpRequestData requestData)> ReadAndParseRequestHeaderAsync(bool readBody = true)
-        {
-            HttpRequestData requestData = new HttpRequestData();
-
-            // Receive HEADERS frame for request.
-            Frame frame = await ReadFrameAsync(Timeout).ConfigureAwait(false);
-            if (frame == null)
-            {
-                throw new IOException("Failed to read Headers frame.");
-            }
-            Assert.Equal(FrameType.Headers, frame.Type);
-            HeadersFrame headersFrame = (HeadersFrame) frame;
-
-            // TODO CONTINUATION support
-            Assert.Equal(FrameFlags.EndHeaders, FrameFlags.EndHeaders & headersFrame.Flags);
-
-            int streamId = headersFrame.StreamId;
-
-            Memory<byte> data = headersFrame.Data;
-            int i = 0;
-            while (i < data.Length)
-            {
-                (int bytesConsumed, HttpHeaderData headerData) = DecodeHeader(data.Span.Slice(i));
-
-                requestData.Headers.Add(headerData);
-                i += bytesConsumed;
-            }
-
-            // Extract method and path
-            requestData.Method = requestData.GetSingleHeaderValue(":method");
-            requestData.Path = requestData.GetSingleHeaderValue(":path");
-
-            if (readBody && (frame.Flags & FrameFlags.EndStream) == 0)
-            {
-                // Read body until end of stream if needed.
-                requestData.Body = await ReadBodyAsync();
-            }
-
-            return (streamId, requestData);
-        }
-
-        public async Task SendGoAway(int lastStreamId)
-        {
-            GoAwayFrame frame = new GoAwayFrame(lastStreamId, 0, new byte[] { }, 0);
-            await WriteFrameAsync(frame).ConfigureAwait(false);
-        }
-
-        public async Task SendDefaultResponseHeadersAsync(int streamId)
-        {
-            byte[] headers = new byte[] { 0x88 };   // Encoding for ":status: 200"
-
-            HeadersFrame headersFrame = new HeadersFrame(headers, FrameFlags.EndHeaders, 0, 0, 0, streamId);
-            await WriteFrameAsync(headersFrame).ConfigureAwait(false);
-        }
-
-        public async Task SendDefaultResponseAsync(int streamId)
-        {
-            byte[] headers = new byte[] { 0x88 };   // Encoding for ":status: 200"
-
-            HeadersFrame headersFrame = new HeadersFrame(headers, FrameFlags.EndHeaders | FrameFlags.EndStream, 0, 0, 0, streamId);
-            await WriteFrameAsync(headersFrame).ConfigureAwait(false);
-        }
-
-        public async Task SendResponseHeadersAsync(int streamId, bool endStream = true, HttpStatusCode statusCode = HttpStatusCode.OK, bool isTrailingHeader = false, IList<HttpHeaderData> headers = null)
-        {
-            // For now, only support headers that fit in a single frame
-            byte[] headerBlock = new byte[Frame.MaxFrameLength];
-            int bytesGenerated = 0;
-
-            if (!isTrailingHeader)
-            {
-                string statusCodeString = ((int)statusCode).ToString();
-                bytesGenerated += EncodeHeader(new HttpHeaderData(":status", statusCodeString), headerBlock.AsSpan());
-            }
-
-            if (headers != null)
-            {
-                foreach (HttpHeaderData headerData in headers)
-                {
-                    bytesGenerated += EncodeHeader(headerData, headerBlock.AsSpan().Slice(bytesGenerated));
-                }
-            }
-
-            FrameFlags flags = FrameFlags.EndHeaders;
-            if (endStream)
-            {
-                flags |= FrameFlags.EndStream;
-            }
-
-            HeadersFrame headersFrame = new HeadersFrame(headerBlock.AsMemory().Slice(0, bytesGenerated), flags, 0, 0, 0, streamId);
-            await WriteFrameAsync(headersFrame).ConfigureAwait(false);
-        }
-
-        public async Task SendResponseDataAsync(int streamId, ReadOnlyMemory<byte> responseData, bool endStream)
-        {
-            DataFrame dataFrame = new DataFrame(responseData, endStream ? FrameFlags.EndStream : FrameFlags.None, 0, streamId);
-            await WriteFrameAsync(dataFrame).ConfigureAwait(false);
-        }
-
-        public async Task SendResponseBodyAsync(int streamId, ReadOnlyMemory<byte> responseBody)
-        {
-            // Only support response body if it fits in a single frame, for now
-            // In the future we should separate the body into chunks as needed,
-            // and if it's larger than the default window size, we will need to process window updates as well.
-            if (responseBody.Length > Frame.MaxFrameLength)
-            {
-                throw new Exception("Response body too long");
-            }
-
-            await SendResponseDataAsync(streamId, responseBody, true).ConfigureAwait(false);
-=======
             return (connection, clientSettingsFrame);
->>>>>>> 8e5cacf4
         }
 
         public override void Dispose()
@@ -567,8 +168,6 @@
             return requestData;
         }
 
-<<<<<<< HEAD
-=======
         public override async Task AcceptConnectionAsync(Func<GenericLoopbackConnection, Task> funcAsync)
         {
             using (Http2LoopbackConnection connection = await EstablishConnectionAsync().ConfigureAwait(false))
@@ -577,7 +176,6 @@
             }
         }
 
->>>>>>> 8e5cacf4
         public async static Task CreateClientAndServerAsync(Func<Uri, Task> clientFunc, Func<Http2LoopbackServer, Task> serverFunc, int timeout = 60_000)
         {
             using (var server = Http2LoopbackServer.CreateServer())
@@ -585,11 +183,7 @@
                 Task clientTask = clientFunc(server.Address);
                 Task serverTask = serverFunc(server);
 
-<<<<<<< HEAD
-                await new Task[] { clientTask, serverTask }.WhenAllOrAnyFailed(timeout);
-=======
                 await new Task[] { clientTask, serverTask }.WhenAllOrAnyFailed(timeout).ConfigureAwait(false);
->>>>>>> 8e5cacf4
             }
         }
     }
